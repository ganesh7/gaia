--- conflicted
+++ resolved
@@ -3,12 +3,10 @@
 
 'use strict';
 
-// navigator.mozContacts
+// MozApps - Bug 709015
 (function(window) {
   var navigator = window.navigator;
 
-<<<<<<< HEAD
-=======
   var webapps = [
                  { // dialer
                    'installOrigin': 'http://gaiamobile.org:8888',
@@ -587,818 +585,834 @@
 (function (window) {
   var navigator = window.navigator;
 
->>>>>>> 1d8a3d94
   var contacts = [{
     id: 0,
     name: 'Andreas Gal',
-    familyName: ['Gal'],
-    givenName: ['Andreas'],
+    familyName: ['Andreas'],
+    givenName: ['Gal'],
     tel: ['123-4242-4242'],
     email: ['gal@mozilla.com']
   },
   {
     id: 1,
     name: 'Coby Newman',
-    familyName: ['Newman'],
-    givenName: ['Coby'],
+    familyName: ['Coby'],
+    givenName: ['Newman'],
     tel: ['1-823-949-7735'],
     email: ['posuere.at@hendreritaarcu.com']
   },
   {
     id: 2,
     name: 'Caesar Velasquez',
-    familyName: ['Velasquez'],
-    givenName: ['Caesar'],
+    familyName: ['Caesar'],
+    givenName: ['Velasquez'],
     tel: ['1-355-185-5419'],
     email: ['fames@Duis.org']
   },
   {
     id: 3,
     name: 'Hamilton Farrell',
-    familyName: ['Farrell'],
-    givenName: ['Hamilton'],
+    familyName: ['Hamilton'],
+    givenName: ['Farrell'],
     tel: ['1-682-456-9186'],
     email: ['sem@Uttinciduntvehicula.com']
   },
   {
     id: 4,
     name: 'Emery Livingston',
-    familyName: ['Livingston'],
-    givenName: ['Emery'],
+    familyName: ['Emery'],
+    givenName: ['Livingston'],
     tel: ['1-510-151-9801'],
     email: ['orci.luctus.et@massaInteger.com']
   },
   {
     id: 5,
     name: 'Griffith Heath',
-    familyName: ['Heath'],
-    givenName: ['Griffith'],
+    familyName: ['Griffith'],
+    givenName: ['Heath'],
     tel: ['1-800-719-3201'],
     email: ['dapibus@Inlorem.ca']
   },
   {
     id: 6,
     name: 'Luke Stuart',
-    familyName: ['Stuart'],
-    givenName: ['Luke'],
+    familyName: ['Luke'],
+    givenName: ['Stuart'],
     tel: ['1-120-910-1976'],
     email: ['congue@nibh.ca']
   },
   {
     id: 7,
     name: 'Brennan Love',
-    familyName: ['Love'],
-    givenName: ['Brennan'],
+    familyName: ['Brennan'],
+    givenName: ['Love'],
     tel: ['1-724-155-2807'],
     email: ['interdum.libero.dui@cursusvestibulum.edu']
   },
   {
     id: 8,
     name: 'Lamar Meadows',
-    familyName: ['Meadows'],
-    givenName: ['Lamar'],
+    familyName: ['Lamar'],
+    givenName: ['Meadows'],
     tel: ['1-976-164-8769'],
     email: ['tincidunt@non.com']
   },
   {
     id: 9,
     name: 'Erasmus Flynn',
-    familyName: ['Flynn'],
-    givenName: ['Erasmus'],
+    familyName: ['Erasmus'],
+    givenName: ['Flynn'],
     tel: ['1-488-678-3487'],
     email: ['lorem.ut.aliquam@eu.ca']
   },
   {
     id: 10,
     name: 'Aladdin Ellison',
-    familyName: ['Ellison'],
-    givenName: ['Aladdin'],
+    familyName: ['Aladdin'],
+    givenName: ['Ellison'],
     tel: ['1-977-743-6797'],
     email: ['sociosqu.ad@sollicitudin.org']
   },
   {
     id: 11,
     name: 'Valentine Rasmussen',
-    familyName: ['Rasmussen'],
-    givenName: ['Valentine'],
+    familyName: ['Valentine'],
+    givenName: ['Rasmussen'],
     tel: ['1-265-504-2025'],
     email: ['ultrices.iaculis@acsem.edu']
   },
   {
     id: 12,
     name: 'Deacon Murphy',
-    familyName: ['Murphy'],
-    givenName: ['Deacon'],
+    familyName: ['Deacon'],
+    givenName: ['Murphy'],
     tel: ['1-770-450-1221'],
     email: ['varius@erat.edu']
   },
   {
     id: 13,
     name: 'Paul Kennedy',
-    familyName: ['Kennedy'],
-    givenName: ['Paul'],
+    familyName: ['Paul'],
+    givenName: ['Kennedy'],
     tel: ['1-689-891-3529'],
     email: ['ac.arcu@vitae.edu']
   },
   {
     id: 14,
     name: 'Aaron Chase',
-    familyName: ['Chase'],
-    givenName: ['Aaron'],
+    familyName: ['Aaron'],
+    givenName: ['Chase'],
     tel: ['1-451-574-7937'],
     email: ['tempor.bibendum.Donec@pharetraQuisque.edu']
   },
   {
     id: 15,
     name: 'Geoffrey Dunn',
-    familyName: ['Dunn'],
-    givenName: ['Geoffrey'],
+    familyName: ['Geoffrey'],
+    givenName: ['Dunn'],
     tel: ['1-924-387-2395'],
     email: ['a.malesuada@tellusPhasellus.com']
   },
   {
     id: 16,
     name: 'Ashton Russo',
-    familyName: ['Russo'],
-    givenName: ['Ashton'],
+    familyName: ['Ashton'],
+    givenName: ['Russo'],
     tel: ['1-182-776-5600'],
     email: ['Aliquam.vulputate.ullamcorper@faucibusorci.edu']
   },
   {
     id: 17,
     name: 'Owen Noble',
-    familyName: ['Noble'],
-    givenName: ['Owen'],
+    familyName: ['Owen'],
+    givenName: ['Noble'],
     tel: ['1-463-693-1336'],
     email: ['et@vulputateveliteu.ca']
   },
   {
     id: 18,
     name: 'Kamal Blake',
-    familyName: ['Blake'],
-    givenName: ['Kamal'],
+    familyName: ['Kamal'],
+    givenName: ['Blake'],
     tel: ['1-636-197-1985'],
     email: ['tempor@malesuada.edu']
   },
   {
     id: 19,
     name: 'Tyrone Delaney',
-    familyName: ['Delaney'],
-    givenName: ['Tyrone'],
+    familyName: ['Tyrone'],
+    givenName: ['Delaney'],
     tel: ['1-886-920-6283'],
     email: ['est@aliquetsemut.com']
   },
   {
     id: 20,
     name: 'Ciaran Sellers',
-    familyName: ['Sellers'],
-    givenName: ['Ciaran'],
+    familyName: ['Ciaran'],
+    givenName: ['Sellers'],
     tel: ['1-315-414-0323'],
     email: ['Etiam@Nulla.com']
   },
   {
     id: 21,
     name: 'Bernard Alford',
-    familyName: ['Alford'],
-    givenName: ['Bernard'],
+    familyName: ['Bernard'],
+    givenName: ['Alford'],
     tel: ['1-430-958-2651'],
     email: ['elementum.lorem.ut@sociisnatoque.edu']
   },
   {
     id: 22,
     name: 'Kamal Cote',
-    familyName: ['Cote'],
-    givenName: ['Kamal'],
+    familyName: ['Kamal'],
+    givenName: ['Cote'],
     tel: ['1-666-609-9141'],
     email: ['eleifend.egestas@cursus.edu']
   },
   {
     id: 23,
     name: 'Lucius Mckee',
-    familyName: ['Mckee'],
-    givenName: ['Lucius'],
+    familyName: ['Lucius'],
+    givenName: ['Mckee'],
     tel: ['1-224-590-6780'],
     email: ['Fusce.dolor@tellusnon.org']
   },
   {
     id: 24,
     name: 'Dale Coleman',
-    familyName: ['Coleman'],
-    givenName: ['Dale'],
+    familyName: ['Dale'],
+    givenName: ['Coleman'],
     tel: ['1-320-245-3036'],
     email: ['dapibus.rutrum@ametlorem.org']
   },
   {
     id: 25,
     name: 'Kermit Nguyen',
-    familyName: ['Nguyen'],
-    givenName: ['Kermit'],
+    familyName: ['Kermit'],
+    givenName: ['Nguyen'],
     tel: ['1-247-825-8563'],
     email: ['per@risusMorbi.org']
   },
   {
     id: 26,
     name: 'Timon Horton',
-    familyName: ['Horton'],
-    givenName: ['Timon'],
+    familyName: ['Timon'],
+    givenName: ['Horton'],
     tel: ['1-739-233-8981'],
     email: ['Etiam@nonummyultriciesornare.ca']
   },
   {
     id: 27,
     name: 'Dale Lamb',
-    familyName: ['Lamb'],
-    givenName: ['Dale'],
+    familyName: ['Dale'],
+    givenName: ['Lamb'],
     tel: ['1-640-507-8295'],
     email: ['dapibus.id@pedeac.edu']
   },
   {
     id: 28,
     name: 'Owen Acevedo',
-    familyName: ['Acevedo'],
-    givenName: ['Owen'],
+    familyName: ['Owen'],
+    givenName: ['Acevedo'],
     tel: ['1-403-201-3170'],
     email: ['porttitor.tellus.non@dolorFusce.edu']
   },
   {
     id: 29,
     name: 'Richard Mckee',
-    familyName: ['Mckee'],
-    givenName: ['Richard'],
+    familyName: ['Richard'],
+    givenName: ['Mckee'],
     tel: ['1-783-513-0684'],
     email: ['senectus.et.netus@Vestibulum.com']
   },
   {
     id: 30,
     name: 'Elijah Bass',
-    familyName: ['Bass'],
-    givenName: ['Elijah'],
+    familyName: ['Elijah'],
+    givenName: ['Bass'],
     tel: ['1-632-950-0553'],
     email: ['erat@sapien.com']
   },
   {
     id: 31,
     name: 'Barrett Wells',
-    familyName: ['Wells'],
-    givenName: ['Barrett'],
+    familyName: ['Barrett'],
+    givenName: ['Wells'],
     tel: ['1-112-180-5617'],
     email: ['interdum.ligula@varius.edu']
   },
   {
     id: 32,
     name: 'Herman Meyer',
-    familyName: ['Meyer'],
-    givenName: ['Herman'],
+    familyName: ['Herman'],
+    givenName: ['Meyer'],
     tel: ['1-296-252-5507'],
     email: ['urna@vitaealiquameros.org']
   },
   {
     id: 33,
     name: 'Ashton Hinton',
-    familyName: ['Hinton'],
-    givenName: ['Ashton'],
+    familyName: ['Ashton'],
+    givenName: ['Hinton'],
     tel: ['1-695-256-8929'],
     email: ['lorem@mattisornare.org']
   },
   {
     id: 34,
     name: 'Harrison Marsh',
-    familyName: ['Marsh'],
-    givenName: ['Harrison'],
+    familyName: ['Harrison'],
+    givenName: ['Marsh'],
     tel: ['1-897-458-1730'],
     email: ['pharetra.felis.eget@auctor.com']
   },
   {
     id: 35,
     name: 'Benedict Santana',
-    familyName: ['Santana'],
-    givenName: ['Benedict'],
+    familyName: ['Benedict'],
+    givenName: ['Santana'],
     tel: ['1-565-457-4828'],
     email: ['amet.metus.Aliquam@Maecenas.org']
   },
   {
     id: 36,
     name: 'David Church',
-    familyName: ['Church'],
-    givenName: ['David'],
+    familyName: ['David'],
+    givenName: ['Church'],
     tel: ['1-179-353-3314'],
     email: ['Nullam.enim@Utsagittis.edu']
   },
   {
     id: 37,
     name: 'Colt Wolfe',
-    familyName: ['Wolfe'],
-    givenName: ['Colt'],
+    familyName: ['Colt'],
+    givenName: ['Wolfe'],
     tel: ['1-587-970-8581'],
     email: ['hendrerit.Donec.porttitor@tinciduntaliquam.org']
   },
   {
     id: 38,
     name: 'Carlos Bishop',
-    familyName: ['Bishop'],
-    givenName: ['Carlos'],
+    familyName: ['Carlos'],
+    givenName: ['Bishop'],
     tel: ['1-963-305-6702'],
     email: ['Nam@cursusNunc.org']
   },
   {
     id: 39,
     name: 'Dominic Ware',
-    familyName: ['Ware'],
-    givenName: ['Dominic'],
+    familyName: ['Dominic'],
+    givenName: ['Ware'],
     tel: ['1-609-458-5449'],
     email: ['Fusce.aliquet@Etiam.ca']
   },
   {
     id: 40,
     name: 'Phillip Whitley',
-    familyName: ['Whitley'],
-    givenName: ['Phillip'],
+    familyName: ['Phillip'],
+    givenName: ['Whitley'],
     tel: ['1-284-955-1766'],
     email: ['per.inceptos.hymenaeos@nequesedsem.ca']
   },
   {
     id: 41,
     name: 'Valentine Sargent',
-    familyName: ['Sargent'],
-    givenName: ['Valentine'],
+    familyName: ['Valentine'],
+    givenName: ['Sargent'],
     tel: ['1-346-890-6417'],
     email: ['nec@dolorFusce.com']
   },
   {
     id: 42,
     name: 'Gabriel Huber',
-    familyName: ['Huber'],
-    givenName: ['Gabriel'],
+    familyName: ['Gabriel'],
+    givenName: ['Huber'],
     tel: ['1-399-465-0589'],
     email: ['pretium.neque@nislsemconsequat.ca']
   },
   {
     id: 43,
     name: 'George Tyler',
-    familyName: ['Tyler'],
-    givenName: ['George'],
+    familyName: ['George'],
+    givenName: ['Tyler'],
     tel: ['1-739-571-2737'],
     email: ['blandit.viverra.Donec@dictum.ca']
   },
   {
     id: 44,
     name: 'Asher Carey',
-    familyName: ['Carey'],
-    givenName: ['Asher'],
+    familyName: ['Asher'],
+    givenName: ['Carey'],
     tel: ['1-477-425-4723'],
     email: ['torquent.per.conubia@blanditNamnulla.edu']
   },
   {
     id: 45,
     name: 'Anthony Solomon',
-    familyName: ['Solomon'],
-    givenName: ['Anthony'],
+    familyName: ['Anthony'],
+    givenName: ['Solomon'],
     tel: ['1-570-753-4296'],
     email: ['risus.Nunc@hendreritconsectetuercursus.com']
   },
   {
     id: 46,
     name: 'Griffith Fuller',
-    familyName: ['Fuller'],
-    givenName: ['Griffith'],
+    familyName: ['Griffith'],
+    givenName: ['Fuller'],
     tel: ['1-779-242-5342'],
     email: ['Suspendisse@aliquam.ca']
   },
   {
     id: 47,
     name: 'Beau Brewer',
-    familyName: ['Brewer'],
-    givenName: ['Beau'],
+    familyName: ['Beau'],
+    givenName: ['Brewer'],
     tel: ['1-664-184-7334'],
     email: ['magna.tellus.faucibus@ultricesposuerecubilia.com']
   },
   {
     id: 48,
     name: 'Jordan Campbell',
-    familyName: ['Campbell'],
-    givenName: ['Jordan'],
+    familyName: ['Jordan'],
+    givenName: ['Campbell'],
     tel: ['1-593-938-2525'],
     email: ['Curae;.Phasellus@Morbiquis.ca']
   },
   {
     id: 49,
     name: 'Cyrus Cabrera',
-    familyName: ['Cabrera'],
-    givenName: ['Cyrus'],
+    familyName: ['Cyrus'],
+    givenName: ['Cabrera'],
     tel: ['1-915-748-1349'],
     email: ['lorem.tristique@acmetus.edu']
   },
   {
     id: 50,
     name: 'Hamilton Boone',
-    familyName: ['Boone'],
-    givenName: ['Hamilton'],
+    familyName: ['Hamilton'],
+    givenName: ['Boone'],
     tel: ['1-278-421-9845'],
     email: ['non.sapien@quamdignissimpharetra.edu']
   },
   {
     id: 51,
     name: 'Wallace Donovan',
-    familyName: ['Donovan'],
-    givenName: ['Wallace'],
+    familyName: ['Wallace'],
+    givenName: ['Donovan'],
     tel: ['1-940-175-9334'],
     email: ['justo@lacusMaurisnon.org']
   },
   {
     id: 52,
     name: 'Kirk Buckley',
-    familyName: ['Buckley'],
-    givenName: ['Kirk'],
+    familyName: ['Kirk'],
+    givenName: ['Buckley'],
     tel: ['1-283-177-6304'],
     email: ['Cras@Morbinon.edu']
   },
   {
     id: 53,
     name: 'Simon Hall',
-    familyName: ['Hall'],
-    givenName: ['Simon'],
+    familyName: ['Simon'],
+    givenName: ['Hall'],
     tel: ['1-269-202-5174'],
     email: ['mus.Proin@dolor.org']
   },
   {
     id: 54,
     name: 'Trevor Rush',
-    familyName: ['Rush'],
-    givenName: ['Trevor'],
+    familyName: ['Trevor'],
+    givenName: ['Rush'],
     tel: ['1-865-595-9074'],
     email: ['Fusce@Donec.edu']
   },
   {
     id: 55,
     name: 'Todd Mccormick',
-    familyName: ['Mccormick'],
-    givenName: ['Todd'],
+    familyName: ['Todd'],
+    givenName: ['Mccormick'],
     tel: ['1-398-916-3514'],
     email: ['at@ornareelit.org']
   },
   {
     id: 56,
     name: 'Yuli Gay',
-    familyName: ['Gay'],
-    givenName: ['Yuli'],
+    familyName: ['Yuli'],
+    givenName: ['Gay'],
     tel: ['1-198-196-4256'],
     email: ['Sed.congue.elit@Inornare.edu']
   },
   {
     id: 57,
     name: 'Joseph Frazier',
-    familyName: ['Frazier'],
-    givenName: ['Joseph'],
+    familyName: ['Joseph'],
+    givenName: ['Frazier'],
     tel: ['1-969-410-7180'],
     email: ['faucibus.ut.nulla@massa.org']
   },
   {
     id: 58,
     name: 'Ali Chase',
-    familyName: ['Chase'],
-    givenName: ['Ali'],
+    familyName: ['Ali'],
+    givenName: ['Chase'],
     tel: ['1-598-924-6112'],
     email: ['eu.elit@necanteMaecenas.edu']
   },
   {
     id: 59,
     name: 'Guy Simpson',
-    familyName: ['Simpson'],
-    givenName: ['Guy'],
+    familyName: ['Guy'],
+    givenName: ['Simpson'],
     tel: ['1-558-377-3714'],
     email: ['in@mauriselit.edu']
   },
   {
     id: 60,
     name: 'Ivan Wynn',
-    familyName: ['Wynn'],
-    givenName: ['Ivan'],
+    familyName: ['Ivan'],
+    givenName: ['Wynn'],
     tel: ['1-274-885-0477'],
     email: ['lobortis.quis@Sed.com']
   },
   {
     id: 61,
     name: 'Preston Carpenter',
-    familyName: ['Carpenter'],
-    givenName: ['Preston'],
+    familyName: ['Preston'],
+    givenName: ['Carpenter'],
     tel: ['1-758-120-5270'],
     email: ['elit.Curabitur@vehiculaaliquet.edu']
   },
   {
     id: 62,
     name: 'Demetrius Santos',
-    familyName: ['Santos'],
-    givenName: ['Demetrius'],
+    familyName: ['Demetrius'],
+    givenName: ['Santos'],
     tel: ['1-913-961-7009'],
     email: ['id@magnaPhasellusdolor.com']
   },
   {
     id: 63,
     name: 'Dale Franklin',
-    familyName: ['Franklin'],
-    givenName: ['Dale'],
+    familyName: ['Dale'],
+    givenName: ['Franklin'],
     tel: ['1-443-971-0116'],
     email: ['velit.Pellentesque@IntegerurnaVivamus.com']
   },
   {
     id: 64,
     name: 'Abraham Randolph',
-    familyName: ['Randolph'],
-    givenName: ['Abraham'],
+    familyName: ['Abraham'],
+    givenName: ['Randolph'],
     tel: ['1-368-169-0957'],
     email: ['egestas@maurisidsapien.com']
   },
   {
     id: 65,
     name: 'Hu Avila',
-    familyName: ['Avila'],
-    givenName: ['Hu'],
+    familyName: ['Hu'],
+    givenName: ['Avila'],
     tel: ['1-311-333-8877'],
     email: ['metus@adipiscinglacusUt.com']
   },
   {
     id: 66,
     name: 'Garth Trujillo',
-    familyName: ['Trujillo'],
-    givenName: ['Garth'],
+    familyName: ['Garth'],
+    givenName: ['Trujillo'],
     tel: ['1-409-494-1231'],
     email: ['commodo.hendrerit.Donec@etnunc.ca']
   },
   {
     id: 67,
     name: 'Quamar Buchanan',
-    familyName: ['Buchanan'],
-    givenName: ['Quamar'],
+    familyName: ['Quamar'],
+    givenName: ['Buchanan'],
     tel: ['1-114-992-7225'],
     email: ['tellus@consequatpurusMaecenas.ca']
   },
   {
     id: 68,
     name: 'Ulysses Bishop',
-    familyName: ['Bishop'],
-    givenName: ['Ulysses'],
+    familyName: ['Ulysses'],
+    givenName: ['Bishop'],
     tel: ['1-485-518-5941'],
     email: ['fermentum.fermentum.arcu@amalesuadaid.com']
   },
   {
     id: 69,
     name: 'Avram Knapp',
-    familyName: ['Knapp'],
-    givenName: ['Avram'],
+    familyName: ['Avram'],
+    givenName: ['Knapp'],
     tel: ['1-307-139-5554'],
     email: ['est.ac.mattis@ultricesmauris.ca']
   },
   {
     id: 70,
     name: 'Conan Grant',
-    familyName: ['Grant'],
-    givenName: ['Conan'],
+    familyName: ['Conan'],
+    givenName: ['Grant'],
     tel: ['1-331-936-0280'],
     email: ['turpis@odio.com']
   },
   {
     id: 71,
     name: 'Chester Kemp',
-    familyName: ['Kemp'],
-    givenName: ['Chester'],
+    familyName: ['Chester'],
+    givenName: ['Kemp'],
     tel: ['1-554-119-4848'],
     email: ['Aenean.gravida.nunc@eu.org']
   },
   {
     id: 72,
     name: 'Hedley Dudley',
-    familyName: ['Dudley'],
-    givenName: ['Hedley'],
+    familyName: ['Hedley'],
+    givenName: ['Dudley'],
     tel: ['1-578-607-6287'],
     email: ['Nunc@dignissimtemporarcu.ca']
   },
   {
     id: 73,
     name: 'Jermaine Avila',
-    familyName: ['Avila'],
-    givenName: ['Jermaine'],
+    familyName: ['Jermaine'],
+    givenName: ['Avila'],
     tel: ['1-860-455-2283'],
     email: ['accumsan@ametdapibusid.ca']
   },
   {
     id: 74,
     name: 'Kamal Hamilton',
-    familyName: ['Hamilton'],
-    givenName: ['Kamal'],
+    familyName: ['Kamal'],
+    givenName: ['Hamilton'],
     tel: ['1-650-389-0920'],
     email: ['Fusce.dolor@nuncsed.ca']
   },
   {
     id: 75,
     name: 'Castor Maxwell',
-    familyName: ['Maxwell'],
-    givenName: ['Castor'],
+    familyName: ['Castor'],
+    givenName: ['Maxwell'],
     tel: ['1-260-489-7135'],
     email: ['diam.lorem@a.ca']
   },
   {
     id: 76,
     name: 'Lyle Burris',
-    familyName: ['Burris'],
-    givenName: ['Lyle'],
+    familyName: ['Lyle'],
+    givenName: ['Burris'],
     tel: ['1-250-343-2038'],
     email: ['eget.lacus@tempordiamdictum.com']
   },
   {
     id: 77,
     name: 'Merrill Dalton',
-    familyName: ['Dalton'],
-    givenName: ['Merrill'],
+    familyName: ['Merrill'],
+    givenName: ['Dalton'],
     tel: ['1-851-675-1381'],
     email: ['eu.tempor@blanditmattisCras.edu']
   },
   {
     id: 78,
     name: 'Ezekiel Medina',
-    familyName: ['Medina'],
-    givenName: ['Ezekiel'],
+    familyName: ['Ezekiel'],
+    givenName: ['Medina'],
     tel: ['1-389-582-3443'],
     email: ['lectus.sit@interdum.ca']
   },
   {
     id: 79,
     name: 'Len Tran',
-    familyName: ['Tran'],
-    givenName: ['Len'],
+    familyName: ['Len'],
+    givenName: ['Tran'],
     tel: ['1-434-573-6114'],
     email: ['turpis.Aliquam.adipiscing@montesnasceturridiculus.com']
   },
   {
     id: 80,
     name: 'Len Dominguez',
-    familyName: ['Dominguez'],
-    givenName: ['Len'],
+    familyName: ['Len'],
+    givenName: ['Dominguez'],
     tel: ['1-144-489-7487'],
     email: ['augue@Innec.ca']
   },
   {
     id: 81,
     name: 'Paul Lane',
-    familyName: ['Lane'],
-    givenName: ['Paul'],
+    familyName: ['Paul'],
+    givenName: ['Lane'],
     tel: ['1-448-169-4312'],
     email: ['lectus.Cum.sociis@dolornonummyac.org']
   },
   {
     id: 82,
     name: 'Eric Horne',
-    familyName: ['Horne'],
-    givenName: ['Eric'],
+    familyName: ['Eric'],
+    givenName: ['Horne'],
     tel: ['1-124-862-6890'],
     email: ['commodo.tincidunt.nibh@eleifendnuncrisus.com']
   },
   {
     id: 83,
     name: 'Elton Ellis',
-    familyName: ['Ellis'],
-    givenName: ['Elton'],
+    familyName: ['Elton'],
+    givenName: ['Ellis'],
     tel: ['1-492-834-0019'],
     email: ['lorem.eu.metus@felis.ca']
   },
   {
     id: 84,
     name: 'Jameson Snyder',
-    familyName: ['Snyder'],
-    givenName: ['Jameson'],
+    familyName: ['Jameson'],
+    givenName: ['Snyder'],
     tel: ['1-811-590-5893'],
     email: ['fermentum@Nuncmaurissapien.org']
   },
   {
     id: 85,
     name: 'Micah Shelton',
-    familyName: ['Shelton'],
-    givenName: ['Micah'],
+    familyName: ['Micah'],
+    givenName: ['Shelton'],
     tel: ['1-402-504-4026'],
     email: ['Nunc.mauris@malesuada.ca']
   },
   {
     id: 86,
     name: 'Evan Lester',
-    familyName: ['Lester'],
-    givenName: ['Evan'],
+    familyName: ['Evan'],
+    givenName: ['Lester'],
     tel: ['1-535-915-3570'],
     email: ['libero@adipiscingfringillaporttitor.org']
   },
   {
     id: 87,
     name: 'Reuben Dalton',
-    familyName: ['Dalton'],
-    givenName: ['Reuben'],
+    familyName: ['Reuben'],
+    givenName: ['Dalton'],
     tel: ['1-296-598-2504'],
     email: ['tincidunt.vehicula.risus@Craseutellus.com']
   },
   {
     id: 88,
     name: 'Beau Baird',
-    familyName: ['Baird'],
-    givenName: ['Beau'],
+    familyName: ['Beau'],
+    givenName: ['Baird'],
     tel: ['1-525-882-9957'],
     email: ['urna.suscipit.nonummy@facilisisvitae.com']
   },
   {
     id: 89,
     name: 'Hedley Olsen',
-    familyName: ['Olsen'],
-    givenName: ['Hedley'],
+    familyName: ['Hedley'],
+    givenName: ['Olsen'],
     tel: ['1-945-295-5863'],
     email: ['vulputate.ullamcorper@Vivamusnisi.org']
   },
   {
     id: 90,
     name: 'Oliver Todd',
-    familyName: ['Todd'],
-    givenName: ['Oliver'],
+    familyName: ['Oliver'],
+    givenName: ['Todd'],
     tel: ['1-551-447-1296'],
     email: ['Donec.egestas@rutrum.edu']
   },
   {
     id: 91,
     name: 'Keegan Mayo',
-    familyName: ['Mayo'],
-    givenName: ['Keegan'],
+    familyName: ['Keegan'],
+    givenName: ['Mayo'],
     tel: ['1-351-848-2796'],
     email: ['ridiculus@Nuncsed.ca']
   },
   {
     id: 92,
     name: 'Wang Cote',
-    familyName: ['Cote'],
-    givenName: ['Wang'],
+    familyName: ['Wang'],
+    givenName: ['Cote'],
     tel: ['1-439-568-2013'],
     email: ['Morbi@tinciduntduiaugue.org']
   },
   {
     id: 93,
     name: 'Hyatt Rowe',
-    familyName: ['Rowe'],
-    givenName: ['Hyatt'],
+    familyName: ['Hyatt'],
+    givenName: ['Rowe'],
     tel: ['1-596-765-3807'],
     email: ['eu.erat.semper@enimnonnisi.com']
   },
   {
     id: 94,
     name: 'Cade Wyatt',
-    familyName: ['Wyatt'],
-    givenName: ['Cade'],
+    familyName: ['Cade'],
+    givenName: ['Wyatt'],
     tel: ['1-988-289-5924'],
     email: ['erat.nonummy@sedpedeCum.com']
   },
   {
     id: 95,
     name: 'Stephen Vincent',
-    familyName: ['Vincent'],
-    givenName: ['Stephen'],
+    familyName: ['Stephen'],
+    givenName: ['Vincent'],
     tel: ['1-954-435-1259'],
     email: ['nec.euismod@ultricies.ca']
   },
   {
     id: 96,
     name: 'Tobias Cherry',
-    familyName: ['Cherry'],
-    givenName: ['Tobias'],
+    familyName: ['Tobias'],
+    givenName: ['Cherry'],
     tel: ['1-270-763-1111'],
     email: ['Nulla.aliquet@sit.com']
   },
   {
     id: 97,
     name: 'Keane Trevino',
-    familyName: ['Trevino'],
-    givenName: ['Keane'],
+    familyName: ['Keane'],
+    givenName: ['Trevino'],
     tel: ['1-794-929-8599'],
     email: ['sem.semper.erat@Aliquamnecenim.edu']
   },
   {
     id: 98,
     name: 'Kennedy Cooley',
-    familyName: ['Cooley'],
-    givenName: ['Kennedy'],
+    familyName: ['Kennedy'],
+    givenName: ['Cooley'],
     tel: ['1-725-946-1901'],
     email: ['urna.justo@Duismienim.edu']
   },
   {
     id: 99,
     name: 'Lucian Pope',
-    familyName: ['Pope'],
-    givenName: ['Lucian'],
+    familyName: ['Lucian'],
+    givenName: ['Pope'],
     tel: ['1-186-946-8356'],
     email: ['justo.Proin@dis.com']
   },
   {
     id: 100,
     name: 'Hu Combs',
-    familyName: ['Combs'],
-    givenName: ['Hu'],
+    familyName: ['Hu'],
+    givenName: ['Combs'],
     tel: ['1-398-488-5222'],
     email: ['faucibus.lectus@nuncsedpede.com']
   }];
 
-  if (('mozContacts' in navigator) && (navigator.mozContacts != null))
+  if (('mozContacts' in navigator) && (navigator.mozContacts != null)) {
+    // XXX: pre-filling the mozContacts database for now
+    var request = window.navigator.mozContacts.find({});
+    request.onsuccess = function contactFill() {
+      if (request.result.length == 0) {
+        contacts.forEach(function contactIterator(contact) {
+          var newContact = new mozContact();
+          newContact.init({name: contact.name,
+                           familyName: contact.familyName[0],
+                           givenName: contact.givenName[0],
+                           tel: contact.tel[0],
+                           email: contact.email[0]});
+
+          var writeRequest = navigator.mozContacts.save(newContact);
+        });
+      }
+    };
     return;
+  }
 
   navigator.mozContacts = {
     find: function fakeContactFind() {
@@ -1411,34 +1425,10 @@
 
       return request;
     },
-
-    save: function fakeContactSave() {
-      setTimeout(function() {
-        if (request.onsuccess) {
-          request.onsuccess();
-        }
-      }, 0);
-
-      return request;
-    }
   };
-
-  if (!('mozContact' in window)) {
-    window.mozContact = function() {
-      return {
-        id: 'undefined',
-        givenName: '',
-        familyName: '',
-        tel: [''],
-        email: [''],
-        init: function() {}
-      };
-    };
-  }
 })(this);
 
-// navigator.mozTelephony
-(function(window) {
+(function (window) {
   var navigator = window.navigator;
   if ('mozTelephony' in navigator)
     return;
@@ -1475,7 +1465,7 @@
 
 // Register a handler to automatically update apps when the app cache
 // changes.
-(function(window) {
+(function (window) {
   var cache = window.applicationCache;
   if (!cache)
     return;
@@ -1493,7 +1483,7 @@
 
 // Emulate device buttons. This is groteskly unsafe and should be removed
 // soon.
-(function(window) {
+(function (window) {
   var supportedEvents = { keydown: true, keyup: true };
   var listeners = [];
 
@@ -1523,15 +1513,15 @@
     DOM_VK_HOME: 36
   };
 
-  window.addEventListener('message', function(event) {
+  window.addEventListener("message", function(event) {
     var data = event.data;
-    if (typeof data === 'string' && data.indexOf('moz-key-') == 0) {
-      var type, key;
-      if (data.indexOf('moz-key-down-') == 0) {
-        type = 'keydown';
+    if (typeof data === "string" && data.indexOf("moz-key-") == 0) {
+      var type,  key;
+      if (data.indexOf("moz-key-down-") == 0) {
+        type = "keydown";
         key = data.substr(13);
-      } else if (data.indexOf('moz-key-up-') == 0) {
-        type = 'keyup';
+      } else if (data.indexOf("moz-key-up-") == 0) {
+        type = "keyup";
         key = data.substr(11);
       } else {
         return;
@@ -1543,9 +1533,9 @@
           var e = Object.create(KeyEventProto);
           e.type = type;
           e.keyCode = key;
-          if (typeof fn === 'function')
+          if (typeof fn === "function")
             fn(e);
-          else if (typeof fn === 'object' && fn.handleEvent)
+          else if (typeof fn === "object" && fn.handleEvent)
             fn.handleEvent(e);
           if (listeners[n].capture)
             return;
@@ -1553,409 +1543,4 @@
       }
     }
   });
-})(this);
-
-// navigator.mozWifiManager
-(function(window) {
-  var navigator = window.navigator;
-
-  try {
-    if ('mozWifiManager' in navigator)
-      return;
-  } catch(e) {
-    //Bug 739234 - state[0] is undefined when initializing DOMWifiManager
-    dump(e);
-  }
-
-  /** fake network list, where each network object looks like:
-    * {
-    *   ssid         : SSID string (human-readable name)
-    *   bssid        : network identifier string
-    *   capabilities : array of strings (supported authentication methods)
-    *   signal       : 0-100 signal level (integer)
-    *   connected    : boolean state
-    * }
-    */
-  var fakeNetworks = {
-    'Mozilla-G': {
-      ssid: 'Mozilla-G',
-      bssid: 'xx:xx:xx:xx:xx:xx',
-      capabilities: ['WPA-EAP'],
-      signal: 67,
-      connected: false
-    },
-    'Livebox 6752': {
-      ssid: 'Livebox 6752',
-      bssid: 'xx:xx:xx:xx:xx:xx',
-      capabilities: ['WEP'],
-      signal: 32,
-      connected: false
-    },
-    'Mozilla Guest': {
-      ssid: 'Mozilla Guest',
-      bssid: 'xx:xx:xx:xx:xx:xx',
-      capabilities: [],
-      signal: 98,
-      connected: false
-    },
-    'Freebox 8953': {
-      ssid: 'Freebox 8953',
-      bssid: 'xx:xx:xx:xx:xx:xx',
-      capabilities: ['WPA2-PSK'],
-      signal: 89,
-      connected: false
-    }
-  };
-
-  navigator.mozWifiManager = {
-    // true if the wifi is enabled
-    enabled: false,
-
-    // enables/disables the wifi
-    setEnabled: function fakeSetEnabled(bool) {
-      var self = this;
-      var request = { result: bool };
-
-      setTimeout(function() {
-        if (request.onsuccess)
-          request.onsuccess();
-      }, 0);
-
-      self.enabled = bool;
-      return request;
-    },
-
-    // returns a list of visible networks
-    getNetworks: function() {
-      var request = { result: fakeNetworks };
-
-      setTimeout(function() {
-        if (request.onsuccess)
-          request.onsuccess();
-      }, 2000);
-
-      return request;
-    },
-
-    // selects a network
-    select: function(network) {
-      var self = this;
-      var connection = { result: network };
-      var networkEvent = { network: network };
-
-      setTimeout(function() {
-        if (connection.onsuccess)
-          connection.onsuccess();
-      }, 0);
-
-      setTimeout(function() {
-        if (self.onassociate)
-          self.onassociate(networkEvent);
-      }, 1000);
-
-      setTimeout(function() {
-        self.connected = network;
-        network.connected = true;
-        if (self.onconnect)
-          self.onconnect(networkEvent);
-      }, 2000);
-
-      return connection;
-    },
-
-    // returns a network object for the currently connected network (if any)
-    connected: null
-  };
-})(this);
-
-// document.mozL10n
-(function(window) {
-  var gL10nData = {};
-  var gTextData = '';
-  var gLanguage = '';
-
-  // parser
-
-  function evalString(text) {
-    return text.replace(/\\\\/g, '\\')
-               .replace(/\\n/g, '\n')
-               .replace(/\\r/g, '\r')
-               .replace(/\\t/g, '\t')
-               .replace(/\\b/g, '\b')
-               .replace(/\\f/g, '\f')
-               .replace(/\\{/g, '{')
-               .replace(/\\}/g, '}')
-               .replace(/\\"/g, '"')
-               .replace(/\\'/g, "'");
-  }
-
-  function parseProperties(text, lang) {
-    var reBlank = /^\s*|\s*$/;
-    var reComment = /^\s*#|^\s*$/;
-    var reSection = /^\s*\[(.*)\]\s*$/;
-    var reImport = /^\s*@import\s+url\((.*)\)\s*$/i;
-
-    // parse the *.properties file into an associative array
-    var currentLang = '*';
-    var supportedLang = [];
-    var skipLang = false;
-    var data = [];
-    var match = '';
-    var entries = text.replace(reBlank, '').split(/[\r\n]+/);
-    for (var i = 0; i < entries.length; i++) {
-      var line = entries[i];
-
-      // comment or blank line?
-      if (reComment.test(line))
-        continue;
-
-      // section start?
-      if (reSection.test(line)) {
-        match = reSection.exec(line);
-        currentLang = match[1];
-        skipLang = (currentLang != lang) && (currentLang != '*');
-        continue;
-      } else if (skipLang)
-        continue;
-
-      // @import rule?
-      if (reImport.test(line)) {
-        match = reImport.exec(line);
-      }
-
-      // key-value pair
-      var tmp = line.split('=');
-      if (tmp.length > 1)
-        data[tmp[0]] = evalString(tmp[1]);
-    }
-
-    // find the attribute descriptions, if any
-    for (var key in data) {
-      var hasAttribute = false;
-      var index = key.lastIndexOf('.');
-      if (index > 0) {
-        var attr = key.substr(index + 1);
-        var elt = key.substring(0, index);
-        hasAttribute = (elt in data);
-      }
-      if (hasAttribute) {
-        if (typeof gL10nData[elt] === 'string') {
-          gL10nData[elt] = {};
-          gL10nData[elt].value = data[elt];
-          gL10nData[elt].attributes = {};
-        }
-        gL10nData[elt].attributes[attr] = data[key];
-      } else
-        gL10nData[key] = data[key];
-    }
-  }
-
-  function parse(text, lang) {
-    gTextData += text;
-    // we only support *.properties files at the moment
-    return parseProperties(text, lang);
-  }
-
-  // load and parse the specified resource file
-  function loadResource(href, lang, onSuccess, onFailure) {
-    var xhr = new XMLHttpRequest();
-    xhr.open('GET', href, true);
-    xhr.overrideMimeType('text/plain; charset=utf-8');
-    xhr.onreadystatechange = function() {
-      if (xhr.readyState == 4) {
-        if (xhr.status == 200 || xhr.status == 0) {
-          parse(xhr.responseText, lang);
-          if (onSuccess)
-            onSuccess();
-        } else {
-          if (onFailure)
-            onFailure();
-        }
-      }
-    };
-    xhr.send(null);
-  }
-
-  // load and parse all resources for the specified locale
-  function loadLocale(lang, callback) {
-    clear();
-
-    // check all <link type="application/l10n" href="..." /> nodes
-    // and load the resource files
-    var langLinks = document.querySelectorAll('link[type="application/l10n"]');
-    var langCount = langLinks.length;
-
-    // start the callback when all resources are loaded
-    var onResourceLoaded = null;
-    var gResourceCount = 0;
-    onResourceLoaded = function() {
-      gResourceCount++;
-      if (gResourceCount >= langCount) {
-        // execute the [optional] callback
-        if (callback)
-          callback();
-        // fire a 'localized' DOM event
-        var evtObject = document.createEvent('Event');
-        evtObject.initEvent('localized', false, false);
-        evtObject.language = lang;
-        window.dispatchEvent(evtObject);
-      }
-    }
-
-    // load all resource files
-    function l10nResourceLink(link) {
-      var href = link.href;
-      var type = link.type;
-      this.load = function(lang, callback) {
-        var applied = lang;
-        loadResource(href, lang, callback, function() {
-          console.warn(href + ' not found.');
-          applied = '';
-        });
-        return applied; // return lang if found, an empty string if not found
-      };
-    }
-    gLanguage = lang;
-    for (var i = 0; i < langCount; i++) {
-      var resource = new l10nResourceLink(langLinks[i]);
-      var rv = resource.load(lang, onResourceLoaded);
-      if (rv != lang) // lang not found, used default resource instead
-        gLanguage = '';
-    }
-  }
-
-  // replace {{arguments}} with their values
-  function substArguments(str, args) {
-    var reArgs = /\{\{\s*([a-zA-Z\.]+)\s*\}\}/;
-    var match = reArgs.exec(str);
-    while (match) {
-      if (!match || match.length < 2)
-        return str; // argument key not found
-
-      var arg = match[1];
-      var sub = '';
-      if (arg in args) {
-        sub = args[arg];
-      }
-      else if (arg in gL10nData) {
-        sub = gL10nData[arg];
-      }
-      else {
-        return str; // argument value not found
-      }
-
-      str = str.substring(0, match.index) + sub +
-            str.substr(match.index + match[0].length);
-      match = reArgs.exec(str);
-    }
-    return str;
-  }
-
-  // translate a string
-  function translateString(key, args) {
-    var str = gL10nData[key];
-    if (!str)
-      return '{{' + key + '}}';
-    // key is found, get the raw string and look for {{arguments}}
-    str = gL10nData[key].value || gL10nData[key];
-    return substArguments(str, args);
-  }
-
-  // translate an HTML element
-  function translateElement(element) {
-    if (!element || !element.dataset)
-      return;
-
-    // translate the element
-    var key = element.dataset.l10nId;
-    var data = gL10nData[key];
-    if (!data)
-      return;
-
-    // get arguments (if any)
-    // TODO: implement a more flexible parser
-    var args = {};
-    if (element.dataset.l10nArgs) try {
-      args = JSON.parse(element.dataset.l10nArgs);
-    } catch (e) {}
-
-    // element content
-    var str = data.value || data;
-    element.textContent = substArguments(str, args);
-
-    // list of translatable attributes
-    var attrList = ['title', 'accesskey', 'alt', 'longdesc'];
-    var attrCount = attrList.length;
-
-    // element attributes
-    if (data.attributes) {
-      for (var j = 0; j < attrCount; j++) {
-        var attrName = attrList[j];
-        var attrValue = substArguments(data.attributes[attrName], args);
-        if (attrValue && element.hasAttribute(attrName))
-          element.setAttribute(attrName, attrValue);
-      }
-    }
-  }
-
-  // translate an HTML subtree
-  function translateFragment(element) {
-    element = element || document.querySelector('html');
-
-    // check all translatable children (= w/ a `data-l10n-id' attribute)
-    var children = element.querySelectorAll('*[data-l10n-id]');
-    var elementCount = children.length;
-    for (var i = 0; i < elementCount; i++)
-      translateElement(children[i]);
-
-    // translate element itself if necessary
-    if (element.dataset.l10nId)
-      translateElement(element);
-  }
-
-  // clear all l10n data
-  function clear() {
-    gL10nData = {};
-    gTextData = '';
-    gLanguage = '';
-  }
-
-  // load the default locale on startup
-  window.addEventListener('DOMContentLoaded', function() {
-    if (navigator.mozSettings) {
-      var req = navigator.mozSettings.getLock().get('language.current');
-      req.onsuccess = function() {
-        loadLocale(req.result['language.current'] || navigator.language, translateFragment);
-      };
-      req.onerror = function() {
-        loadLocale(navigator.language, translateFragment);
-      };
-    }
-    else {
-      loadLocale(navigator.language, translateFragment);
-    }
-  });
-
-  // Public API
-  document.mozL10n = {
-    // get a localized string
-    get: translateString,
-
-    // get|set the document language and direction
-    get language() {
-      return {
-        // get|set the document language (ISO-639-1)
-        get code() { return gLanguage; },
-        set code(lang) { loadLocale(lang, translateFragment); },
-
-        // get the direction (ltr|rtl) of the current language
-        get direction() {
-          // http://www.w3.org/International/questions/qa-scripts
-          // Arabic, Hebrew, Farsi, Pashto, Urdu
-          var rtlList = ['ar', 'he', 'fa', 'ps', 'ur'];
-          return (rtlList.indexOf(gLanguage) >= 0) ? 'rtl' : 'ltr';
-        }
-      };
-    }
-  };
 })(this);