--- conflicted
+++ resolved
@@ -3,468 +3,6 @@
 
 'use strict';
 
-<<<<<<< HEAD
-// MozApps - Bug 709015
-(function(window) {
-  var navigator = window.navigator;
-
-  var webapps = [
-                 { // dialer
-                   'installOrigin': 'http://dialer.gaiamobile.org',
-                   'origin': 'http://dialer.gaiamobile.org',
-                   'receipt': null,
-                   'installTime': 1323339869000,
-                   manifest: {
-                     'name': 'Dialer',
-                     'description': 'Gaia Dialer',
-                     'launch_path': '/dialer.html',
-                     'developer': {
-                       'name': 'The Gaia Team',
-                       'url': 'https://github.com/andreasgal/gaia'
-                     },
-                     'icons': {
-                       '120': '/style/icons/Phone.png'
-                     }
-                   }
-                 },
-                 { // sms
-                   'installOrigin': 'http://sms.gaiamobile.org',
-                   'origin': 'http://sms.gaiamobile.org',
-                   'receipt': null,
-                   'installTime': 1323339869000,
-                   manifest: {
-                     'name': 'Messages',
-                     'description': 'Gaia Messages',
-                     'launch_path': '/sms.html',
-                     'developer': {
-                       'name': 'The Gaia Team',
-                       'url': 'https://github.com/andreasgal/gaia'
-                     },
-                     'icons': {
-                       '120': '/style/icons/Messages.png'
-                     }
-                   }
-                 },
-                 { // browser
-                   installOrigin: 'http://browser.gaiamobile.org',
-                   origin: 'http://browser.gaiamobile.org',
-                   receipt: null,
-                   installTime: 1323339869000,
-                   manifest: {
-                     'name': 'Browser',
-                     'description': 'Gaia Web Browser',
-                     'launch_path': '/browser.html',
-                     'developer': {
-                       'name': 'The Gaia Team',
-                       'url': 'https://github.com/andreasgal/gaia'
-                     },
-                     'icons': {
-                       '120': '/style/icons/Browser.png'
-                     }
-                   }
-                 },
-                 { // maps
-                   installOrigin: 'http://maps.gaiamobile.org',
-                   origin: 'http://maps.gaiamobile.org',
-                   receipt: null,
-                   installTime: 1323339869000,
-                   manifest: {
-                     'name': 'Maps',
-                     'description': 'Google Maps',
-                     'launch_path': '/maps.html',
-                     'developer': {
-                       'name': 'The Gaia Team',
-                       'url': 'https://github.com/andreasgal/gaia'
-                     },
-                     'icons': {
-                       '120': '/style/icons/Maps.png'
-                     }
-                   }
-                 },
-                 { // camera
-                   'installOrigin': 'http://camera.gaiamobile.org',
-                   'origin': 'http://camera.gaiamobile.org',
-                   'receipt': null,
-                   'installTime': 1323339869000,
-                   manifest: {
-                     'name': 'Camera',
-                     'description': 'Gaia Camera',
-                     'launch_path': '/camera.html',
-                     'hackKillMe': true,
-                     'developer': {
-                       'name': 'The Gaia Team',
-                       'url': 'https://github.com/andreasgal/gaia'
-                     },
-                     'icons': {
-                       '120': '/style/icons/Camera.png'
-                     }
-                   }
-                 },
-                 { // gallery
-                   'installOrigin': 'http://gallery.gaiamobile.org',
-                   'origin': 'http://gallery.gaiamobile.org',
-                   'receipt': null,
-                   'installTime': 1323339869000,
-                   manifest: {
-                     'name': 'Gallery',
-                     'description': 'Gaia Gallery',
-                     'launch_path': '/gallery.html',
-                     'developer': {
-                       'name': 'The Gaia Team',
-                       'url': 'https://github.com/andreasgal/gaia'
-                     },
-                     'icons': {
-                       '120': '/style/icons/Gallery.png'
-                     }
-                   }
-                 },
-                 { // video
-                   'installOrigin': 'http://video.gaiamobile.org',
-                   'origin': 'http://video.gaiamobile.org',
-                   'receipt': null,
-                   'installTime': 1323339869000,
-                   manifest: {
-                     'name': 'Video',
-                     'description': 'Gaia Video',
-                     'launch_path': '/video.html',
-                     'hackKillMe': true,
-                     'developer': {
-                       'name': 'The Gaia Team',
-                       'url': 'https://github.com/andreasgal/gaia'
-                     },
-                     'icons': {
-                       '120': '/style/icons/Video.png'
-                     },
-                     'fullscreen': true,
-                   }
-                 },
-                 { // facebook
-                   'installOrigin': 'http://www.facebook.com',
-                   'origin': 'http://touch.facebook.com',
-                   'receipt': null,
-                   'installTime': 1323339869000,
-                   manifest: {
-                     'name': 'Facebook',
-                     'description': 'Facebook Mobile Application',
-                     'launch_path': '/',
-                     'developer': {
-                       'name': 'Facebook',
-                       'url': 'http://www.facebook.com/'
-                     },
-                     'icons': {
-                       '120': '/style/icons/Facebook.png'
-                     }
-                   }
-                 },
-                 { // market
-                   'installOrigin': 'http://market.gaiamobile.org',
-                   'origin': 'http://market.gaiamobile.org',
-                   'receipt': null,
-                   'installTime': 1323339869000,
-                   manifest: {
-                     'name': 'Market',
-                     'description': 'Market for downloading and installing apps',
-                     'launch_path': '/market.html',
-                     'developer': {
-                       'name': 'The Gaia Team',
-                       'url': 'https://github.com/andreasgal/gaia'
-                     },
-                     'icons': {
-                       '120': '/style/icons/Market.png'
-                     }
-                   }
-                 },
-                 { // music
-                   'installOrigin': 'http://music.gaiamobile.org',
-                   'origin': 'http://music.gaiamobile.org',
-                   'receipt': null,
-                   'installTime': 1323339869000,
-                   manifest: {
-                     'name': 'Music',
-                     'description': 'Gaia Music',
-                     'launch_path': '/music.html',
-                     'developer': {
-                       'name': 'The Gaia Team',
-                       'url': 'https://github.com/andreasgal/gaia'
-                     },
-                     'icons': {
-                       '120': '/style/icons/Music.png'
-                     }
-                   }
-                 },
-                 { // mail
-                   installOrigin: 'http://mail.google.com',
-                   origin: 'http://mail.google.com',
-                   receipt: null,
-                   installTime: 1323339869000,
-                   manifest: {
-                     'name': 'Mail',
-                     'description': 'GMail',
-                     'launch_path': '/mail/mu',
-                     'developer': {
-                       'name': 'Google',
-                       'url': 'http://google.com'
-                     },
-                     'icons': {
-                       '120': '/style/icons/GMail.png'
-                     }
-                   }
-                 },
-                 { // calendar
-                   installOrigin: 'http://google.com',
-                   origin: 'http://google.com',
-                   receipt: null,
-                   installTime: 1323339869000,
-                   manifest: {
-                     'name': 'Calendar',
-                     'description': 'Google Calendar',
-                     'launch_path': '/calendar/gp',
-                     'developer': {
-                       'name': 'Google',
-                       'url': 'http://google.com'
-                     },
-                     'icons': {
-                       '120': '/style/icons/GoogleCalendar.png'
-                     }
-                   }
-                 },
-                 { // settings
-                   'installOrigin': 'http://settings.gaiamobile.org',
-                   'origin': 'http://settings.gaiamobile.org',
-                   'receipt': null,
-                   'installTime': 1323339869000,
-                   manifest: {
-                     'name': 'Settings',
-                     'description': 'Gaia Settings',
-                     'launch_path': '/settings.html',
-                     'developer': {
-                       'name': 'The Gaia Team',
-                       'url': 'https://github.com/andreasgal/gaia'
-                     },
-                     'icons': {
-                       '120': '/style/icons/Settings.png'
-                     }
-                   }
-                 },
-                 { // clock
-                   installOrigin: 'http://clock.gaiamobile.org',
-                   origin: 'http://clock.gaiamobile.org',
-                   receipt: null,
-                   installTime: 1323339869000,
-                   manifest: {
-                     'name': 'Clock',
-                     'description': 'Gaia Clock',
-                     'launch_path': '/clock.html',
-                     'developer': {
-                       'name': 'The Gaia Team',
-                       'url': 'https://github.com/andreasgal/gaia'
-                     },
-                     'icons': {
-                       '120': '/style/icons/Clock.png'
-                     }
-                   }
-                 },
-                 { // webgl demo
-                   'installOrigin': 'http://crystalskull.gaiamobile.org',
-                   'origin': 'http://crystalskull.gaiamobile.org',
-                   'receipt': null,
-                   'installTime': 1323339869000,
-                   manifest: {
-                     'name': 'Crystal Skull',
-                     'description': 'Demo of WebGL',
-                     'launch_path': '/crystalskull.html',
-                     'hackKillMe': true,
-                     'developer': {
-                       'name': 'Unknown',
-                       'url': 'http://www.everyday3d.com/j3d/demo/004_Glass.html'
-                     },
-                     'icons': {
-                       '120': '/style/icons/CrystalSkull.png'
-                     },
-                     'fullscreen': true
-                   }
-                 },
-                 { // video cube demo
-                   'installOrigin': 'http://videocube.gaiamobile.org',
-                   'origin': 'http://videocube.gaiamobile.org',
-                   'receipt': null,
-                   'installTime': 1323339869000,
-                   manifest: {
-                     'name': 'VideoCube',
-                     'description': 'Demo of WebGL',
-                     'launch_path': '/index.html',
-                     'hackKillMe': true,
-                     'developer': {
-                       'name': 'Unknown',
-                       'url': 'http://www.everyday3d.com/j3d/demo/004_Glass.html'
-                     },
-                     'icons': {
-                       '120': '/style/icons/VideoCube.png'
-                     },
-                     'fullscreen': true
-                   }
-                 },
-                 { // PenguinPop
-                   'installOrigin': 'http://penguinpop.gaiamobile.org',
-                   'origin': 'http://penguinpop.gaiamobile.org',
-                   'receipt': null,
-                   'installTime': 1323339869000,
-                   manifest: {
-                     'name': 'Penguin Pop',
-                     'description': 'Penguin Pop by TweenSoft.com',
-                     'launch_path': '/penguinpop.html',
-                     'developer': {
-                       'name': 'TweenSoft.com',
-                       'url': 'http://goosypets.com/html5games/whac/'
-                     },
-                     'icons': {
-                       '120': '/style/icons/PenguinPop.png'
-                     }
-                   }
-                 },
-                 { // TowerJelly
-                   'installOrigin': 'http://towerjelly.gaiamobile.org',
-                   'origin': 'http://towerjelly.gaiamobile.org',
-                   'receipt': null,
-                   'installTime': 1323339869000,
-                   manifest: {
-                     'name': 'Tower Jelly',
-                     'description': 'Tower Jelly by TweenSoft.com',
-                     'launch_path': '/towerjelly.html',
-                     'developer': {
-                       'name': 'TweenSoft.com',
-                       'url': 'http://goosypets.com/html5games/tower/'
-                     },
-                     'icons': {
-                       '120': '/style/icons/TowerJelly.png'
-                     }
-                   }
-                 },
-                 { // cut the rope
-                   'installOrigin': 'http://cuttherope.ie/',
-                   'origin': 'http://cuttherope.ie/',
-                   'receipt': null,
-                   'installTime': 1323339869000,
-                   manifest: {
-                     'name': 'Cut The Rope',
-                     'description': 'Cut The Rope Game',
-                     'launch_path': '',
-                     'orientation': 'landscape-primary',
-                     'fullscreen': true,
-                     'hackKillMe': true,
-                     'developer': {
-                       'name': 'ZeptoLab',
-                       'url': 'http://cuttherope.ie'
-                     },
-                     'icons': {
-                       '120': '/style/icons/CutTheRope.png'
-                     }
-                   }
-                 },
-                 { // wikipedia
-                   'installOrigin': 'http://wikipedia.gaiamobile.org',
-                   'origin': 'http://wikipedia.gaiamobile.org',
-                   'receipt': null,
-                   'installTime': 1323339869000,
-                   manifest: {
-                     'name': 'Wikipedia',
-                     'description': 'Wikipedia Mobile Application',
-                     'launch_path': '/wikipedia.html',
-                     'developer': {
-                       'name': 'Wikipedia',
-                       'url': 'http://www.wikipedia.org/'
-                     },
-                     'icons': {
-                       '120': '/style/icons/Wikipedia.png'
-                     }
-                   }
-                 },
-                 { // CNN
-                   'installOrigin': 'http://cnn.gaiamobile.org',
-                   'origin': 'http://cnn.gaiamobile.org',
-                   'receipt': null,
-                   'installTime': 1323339869000,
-                   manifest: {
-                     'name': 'CNN',
-                     'description': 'CNN Mobile Application',
-                     'launch_path': '/cnn.html',
-                     'developer': {
-                       'name': 'CNN',
-                       'url': 'http://www.cnn.com/'
-                     },
-                     'icons': {
-                       '120': '/style/icons/CNN.png'
-                     }
-                   }
-                 },
-                 { // BBC
-                   'installOrigin': 'http://bbc.gaiamobile.org',
-                   'origin': 'http://bbc.gaiamobile.org',
-                   'receipt': null,
-                   'installTime': 1323339869000,
-                   manifest: {
-                     'name': 'BBC',
-                     'description': 'BBC Mobile Application',
-                     'launch_path': '/bbc.html',
-                     'developer': {
-                       'name': 'BBC',
-                       'url': 'http://www.bbc.co.uk/'
-                     },
-                     'icons': {
-                       '120': '/style/icons/BBC.png'
-                     }
-                   }
-                 },
-                 { // NY Times
-                   'installOrigin': 'http://nytimes.gaiamobile.org',
-                   'origin': 'http://nytimes.gaiamobile.org',
-                   'receipt': null,
-                   'installTime': 1323339869000,
-                   manifest: {
-                     'name': 'NY Times',
-                     'description': 'NY Times Mobile Application',
-                     'launch_path': '/nytimes.html',
-                     'developer': {
-                       'name': 'NY Times',
-                       'url': 'http://www.nytimes.com/'
-                     },
-                     'icons': {
-                       '120': '/style/icons/NYT.png'
-                     }
-                   }
-                 },
-                 { // Calculator
-                   'installOrigin': 'http://calculator.gaiamobile.org',
-                   'origin': 'http://calculator.gaiamobile.org',
-                   'receipt': null,
-                   'installTime': 1323339869000,
-                   manifest: {
-                     'name': 'Calculator',
-                     'description': 'Gaia Settings',
-                     'launch_path': '/calculator.html',
-                     'developer': {
-                       'name': 'The Gaia Team',
-                       'url': 'https://github.com/andreasgal/gaia'
-                     },
-                     'icons': {
-                       '120': '/style/icons/Calculator.png'
-                     }
-                   }
-                 }
-  ];
-
-  Object.freeze(webapps);
-
-  navigator.mozApps = {
-    enumerate: function(callback) {
-      callback(webapps);
-    }
-  };
-})(this);
-
-
-=======
->>>>>>> 52fdceae
 // A hacked mozSettings implementation based on indexedDB instead
 // of localStorage to make it persist better in the face of unexpected
 // shutdowns and reboots
