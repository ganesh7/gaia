--- conflicted
+++ resolved
@@ -219,15 +219,11 @@
 preferences: install-xulrunner
 	@echo "Generating prefs.js..."
 	@mkdir -p profile
-<<<<<<< HEAD
-	$(XULRUNNER) $(XPCSHELL) -e 'const GAIA_DIR = "$(CURDIR)"; const PROFILE_DIR = "$(CURDIR)/profile"; const GAIA_DOMAIN = "$(GAIA_DOMAIN)$(GAIA_PORT)"; const DEBUG = $(DEBUG); const LOCAL_DOMAINS= $(LOCAL_DOMAINS); const HOMESCREEN = "$(HOMESCREEN)"; GAIA_PORT = "$(GAIA_PORT)"' build/preferences.js
-=======
-	$(XULRUNNER) $(XPCSHELL) -e 'const GAIA_DIR = "$(CURDIR)"; const PROFILE_DIR = "$(CURDIR)/profile"; const GAIA_DOMAIN = "$(GAIA_DOMAIN)"; const DEBUG = $(DEBUG); const HOMESCREEN = "$(HOMESCREEN)"; const GAIA_PORT = "$(GAIA_PORT)"' build/preferences.js
+	$(XULRUNNER) $(XPCSHELL) -e 'const GAIA_DIR = "$(CURDIR)"; const PROFILE_DIR = "$(CURDIR)/profile"; const GAIA_DOMAIN = "$(GAIA_DOMAIN)"; const DEBUG = $(DEBUG); const LOCAL_DOMAINS = $(LOCAL_DOMAINS); const HOMESCREEN = "$(HOMESCREEN)"; const GAIA_PORT = "$(GAIA_PORT)"' build/preferences.js
 	if [ -f custom-prefs.js ]; \
 	  then \
 	    cat custom-prefs.js >> profile/user.js; \
 	  fi
->>>>>>> 025351dc
 	@echo "Done"
 
 
