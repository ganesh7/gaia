###############################################################################
# Global configurations.  Protip: set your own overrides in a local.mk file.  #
#                                                                             #
# GAIA_DOMAIN : change that if you plan to use a different domain to update   #
#               your applications or want to use a local domain               #
#                                                                             #
# HOMESCREEN  : url of the homescreen to start on                             #
#                                                                             #
# ADB         : if you use a device and plan to send update it with your work #
#               you need to have adb in your path or you can edit this line to#
#               specify its location.                                         #
#                                                                             #
# DEBUG       : debug mode enables mode output on the console and disable the #
#               the offline cache. This is mostly for desktop debugging.      #
#                                                                             #
# REPORTER    : Mocha reporter to use for test output.                        #
#                                                                             #
# GAIA_APP_SRCDIRS : list of directories to search for web apps               #
#                                                                             #
###############################################################################
-include local.mk

# Headless bot does not need the full output of wget
# and it can cause crashes in bot.io option is here so
# -nv can be passed and turn off verbose output.
WGET_OPTS?=-c
GAIA_DOMAIN?=gaiamobile.org

DEBUG?=0
PRODUCTION?=0

LOCAL_DOMAINS?=1

ADB?=adb

ifeq ($(DEBUG),1)
SCHEME=http://
else
SCHEME=app://
endif

HOMESCREEN?=$(SCHEME)system.$(GAIA_DOMAIN)

BUILD_APP_NAME?=*

REPORTER?=Spec

GAIA_APP_SRCDIRS?=apps test_apps showcase_apps
GAIA_INSTALL_PARENT?=/data/local
ADB_REMOUNT?=0

GAIA_ALL_APP_SRCDIRS=$(GAIA_APP_SRCDIRS)

GAIA_LOCALES_PATH?=locales

ifeq ($(MAKECMDGOALS), demo)
GAIA_DOMAIN=thisdomaindoesnotexist.org
GAIA_APP_SRCDIRS=apps showcase_apps
else ifeq ($(MAKECMDGOALS), production)
PRODUCTION=1
endif

# PRODUCTION is also set for user and userdebug B2G builds
ifeq ($(PRODUCTION), 1)
GAIA_APP_SRCDIRS=apps
GAIA_INSTALL_PARENT=/system/b2g
ADB_REMOUNT=1
endif

ifneq ($(GAIA_OUTOFTREE_APP_SRCDIRS),)
  $(shell mkdir -p outoftree_apps \
    $(foreach dir,$(GAIA_OUTOFTREE_APP_SRCDIRS),\
      $(foreach appdir,$(wildcard $(dir)/*),\
        && ln -sf $(appdir) outoftree_apps/)))
  GAIA_APP_SRCDIRS += outoftree_apps
endif

###############################################################################
# The above rules generate the profile/ folder and all its content.           #
# The profile folder content depends on different rules:                      #
#  1. webapp manifest                                                         #
#     A directory structure representing the applications installed using the #
#     Apps API. In Gaia all applications use this method.                     #
#     See https://developer.mozilla.org/en/Apps/Apps_JavaScript_API           #
#                                                                             #
#  2. offline                                                                 #
#     An Application Cache database containing Gaia apps, so the phone can be #
#     used offline and application can be updated easily. For details about it#
#     see: https://developer.mozilla.org/en/Using_Application_Cache           #
#                                                                             #
#  3. preferences                                                             #
#     A preference file used by the platform to configure permissions         #
#                                                                             #
###############################################################################

# In debug mode the offline cache is not used (even if it is generated) and
# Gaia is loaded by a built-in web server via port GAIA_PORT.
#
# XXX For now the name of the domain should be mapped to localhost manually
# by editing /etc/hosts on linux/mac. This steps would not be required
# anymore once https://bugzilla.mozilla.org/show_bug.cgi?id=722197 will land.
ifeq ($(DEBUG),1)
GAIA_PORT?=:8080
else
GAIA_PORT?=
endif

# Force bash for all shell commands since we depend on bash-specific syntax
SHELL := /bin/bash

# what OS are we on?
SYS=$(shell uname -s)
ARCH?=$(shell uname -m)
MSYS_FIX=
ifeq (${SYS}/${ARCH},Darwin/i386)
ARCH=x86_64
endif
SEP=/
ifneq (,$(findstring MINGW32_,$(SYS)))
CURDIR:=$(shell pwd -W | sed -e 's|/|\\\\|g')
SEP=\\
# Mingw mangle path and append c:\mozilla-build\msys\data in front of paths
MSYS_FIX=/
endif

ifeq ($(SYS),Darwin)
MD5SUM = md5 -r
SED_INPLACE_NO_SUFFIX = /usr/bin/sed -i ''
DOWNLOAD_CMD = /usr/bin/curl -O
else
MD5SUM = md5sum -b
SED_INPLACE_NO_SUFFIX = sed -i
DOWNLOAD_CMD = wget $(WGET_OPTS)
endif

# Test agent setup
TEST_COMMON=test_apps/test-agent/common
TEST_AGENT_DIR=tools/test-agent/
ifeq ($(strip $(NODEJS)),)
	NODEJS := `which node`
endif

ifeq ($(strip $(NPM)),)
	NPM := `which npm`
endif

TEST_AGENT_CONFIG="./test_apps/test-agent/config.json"

#Marionette testing variables
#make sure we're python 2.7.x
ifeq ($(strip $(PYTHON_27)),)
PYTHON_27 := `which python`
endif
PYTHON_FULL := $(wordlist 2,4,$(subst ., ,$(shell $(PYTHON_27) --version 2>&1)))
PYTHON_MAJOR := $(word 1,$(PYTHON_FULL))
PYTHON_MINOR := $(word 2,$(PYTHON_FULL))
MARIONETTE_HOST ?= localhost
MARIONETTE_PORT ?= 2828
TEST_DIRS ?= $(CURDIR)/tests

# Settings database setup
DB_TARGET_PATH = /data/local/indexedDB
DB_SOURCE_PATH = profile/indexedDB/chrome

# Generate profile/
profile: applications-data preferences app-makefiles test-agent-config offline extensions install-xulrunner-sdk
	cp build/settings.json profile/settings.json
	@echo "Profile Ready: please run [b2g|firefox] -profile $(CURDIR)$(SEP)profile"

LANG=POSIX # Avoiding sort order differences between OSes

app-makefiles:
	for d in ${GAIA_APP_SRCDIRS}; \
	do \
		for mfile in `find $$d -mindepth 2 -maxdepth 2 -name "Makefile"` ;\
		do \
			make -C `dirname $$mfile`; \
		done; \
	done;

# Generate profile/webapps/
# We duplicate manifest.webapp to manifest.webapp and manifest.json
# to accommodate Gecko builds without bug 757613. Should be removed someday.
webapp-manifests: install-xulrunner-sdk
	@echo "Generated webapps"
	@mkdir -p profile/webapps
	@$(call run-js-command, webapp-manifests)
	@cat profile/webapps/webapps.json
	@echo "Done"

# Generate profile/webapps/APP/application.zip
webapp-zip: stamp-commit-hash install-xulrunner-sdk
ifneq ($(DEBUG),1)
	@echo "Packaged webapps"
	@rm -rf apps/system/camera
	@cp -r apps/camera apps/system/camera
	@rm apps/system/camera/manifest.webapp
	@mkdir -p profile/webapps
	@$(call run-js-command, webapp-zip)
	@echo "Done"
endif

offline-cache: webapp-manifests install-xulrunner-sdk
	@echo "Populate external apps appcache"
	@$(call run-js-command, offline-cache)
	@echo "Done"

# Create webapps
offline: webapp-manifests webapp-zip


# The install-xulrunner target arranges to get xulrunner downloaded and sets up
# some commands for invoking it. But it is platform dependent
XULRUNNER_SDK_URL=http://ftp.mozilla.org/pub/mozilla.org/xulrunner/nightly/2012/09/2012-09-20-03-05-43-mozilla-central/xulrunner-18.0a1.en-US.

ifeq ($(SYS),Darwin)
# For mac we have the xulrunner-sdk so check for this directory
# We're on a mac
XULRUNNER_MAC_SDK_URL=$(XULRUNNER_SDK_URL)mac-
ifeq ($(ARCH),i386)
# 32-bit
XULRUNNER_SDK_DOWNLOAD=$(XULRUNNER_MAC_SDK_URL)i386.sdk.tar.bz2
else
# 64-bit
XULRUNNER_SDK_DOWNLOAD=$(XULRUNNER_MAC_SDK_URL)x86_64.sdk.tar.bz2
endif
XULRUNNERSDK=./xulrunner-sdk/bin/run-mozilla.sh
XPCSHELLSDK=./xulrunner-sdk/bin/xpcshell

else ifeq ($(findstring MINGW32,$(SYS)), MINGW32)
# For windows we only have one binary
XULRUNNER_SDK_DOWNLOAD=$(XULRUNNER_SDK_URL)win32.sdk.zip
XULRUNNERSDK=
XPCSHELLSDK=./xulrunner-sdk/bin/xpcshell

else
# Otherwise, assume linux
# downloads and installs locally xulrunner to run the xpchsell
# script that creates the offline cache
XULRUNNER_LINUX_SDK_URL=$(XULRUNNER_SDK_URL)linux-
ifeq ($(ARCH),x86_64)
XULRUNNER_SDK_DOWNLOAD=$(XULRUNNER_LINUX_SDK_URL)x86_64.sdk.tar.bz2
else
XULRUNNER_SDK_DOWNLOAD=$(XULRUNNER_LINUX_SDK_URL)i686.sdk.tar.bz2
endif
XULRUNNERSDK=./xulrunner-sdk/bin/run-mozilla.sh
XPCSHELLSDK=./xulrunner-sdk/bin/xpcshell
endif

.PHONY: install-xulrunner-sdk
install-xulrunner-sdk:
ifndef USE_LOCAL_XULRUNNER_SDK
ifneq ($(XULRUNNER_SDK_DOWNLOAD),$(shell cat .xulrunner-url 2> /dev/null))
	rm -rf xulrunner-sdk
	$(DOWNLOAD_CMD) $(XULRUNNER_SDK_DOWNLOAD)
ifeq ($(findstring MINGW32,$(SYS)), MINGW32)
	unzip xulrunner*.zip && rm xulrunner*.zip
else
	tar xjf xulrunner*.tar.bz2 && rm xulrunner*.tar.bz2
endif
	@echo $(XULRUNNER_SDK_DOWNLOAD) > .xulrunner-url
endif
endif # USE_LOCAL_XULRUNNER_SDK

define run-js-command
	echo "run-js-command $1";                                                   \
	JS_CONSTS='                                                                 \
	const GAIA_DIR = "$(CURDIR)"; const PROFILE_DIR = "$(CURDIR)$(SEP)profile"; \
	const GAIA_SCHEME = "$(SCHEME)"; const GAIA_DOMAIN = "$(GAIA_DOMAIN)";      \
	const DEBUG = $(DEBUG); const LOCAL_DOMAINS = $(LOCAL_DOMAINS);             \
	const HOMESCREEN = "$(HOMESCREEN)"; const GAIA_PORT = "$(GAIA_PORT)";       \
	const GAIA_APP_SRCDIRS = "$(GAIA_APP_SRCDIRS)";                             \
	const GAIA_LOCALES_PATH = "$(GAIA_LOCALES_PATH)";                           \
	const BUILD_APP_NAME = "$(BUILD_APP_NAME)";                                 \
	const GAIA_ENGINE = "xpcshell";                                             \
	';                                                                          \
	$(XULRUNNERSDK) $(XPCSHELLSDK) -e "$$JS_CONSTS" -f build/utils.js "build/$(strip $1).js"
endef

<<<<<<< HEAD
settingsdb: install-xulrunner-sdk
	@echo "B2G pre-populate settings DB."
	@$(call run-js-command, settings)

.PHONY: install-settingsdb
install-settingsdb: settingsdb install-xulrunner-sdk
	$(ADB) start-server
	@echo 'Stoping b2g'
	$(ADB) shell stop b2g
	$(ADB) push $(DB_SOURCE_PATH)/2588645841ssegtnti $(MSYS_FIX)${DB_TARGET_PATH}/chrome/2588645841ssegtnti
	$(ADB) push $(DB_SOURCE_PATH)/2588645841ssegtnti.sqlite $(MSYS_FIX)${DB_TARGET_PATH}/chrome/2588645841ssegtnti.sqlite
	@echo 'Starting b2g'
	$(ADB) shell start b2g
	@echo 'Rebooting b2g now. '

=======
>>>>>>> 62935596
# Generate profile/prefs.js
preferences: install-xulrunner-sdk
	@echo "Generating prefs.js..."
	test -d profile || mkdir -p profile
	@$(call run-js-command, preferences)
	if [ -f custom-prefs.js ]; \
	  then \
	    cat custom-prefs.js >> profile/user.js; \
	  fi
	if [ -f build/payment-prefs.js ]; \
		then \
			cat build/payment-prefs.js >> profile/user.js; \
		fi
	@echo "Done"

# Generate profile/
applications-data: install-xulrunner-sdk
	@echo "Generating application data..."
	test -d profile || mkdir -p profile
	@$(call run-js-command, applications-data)
	@echo "Done. If this results in an error remove the xulrunner/xulrunner-sdk folder in your gaia folder."

# Generate profile/extensions
EXT_DIR=profile/extensions
extensions:
	@echo "Generating extensions..."
	@mkdir -p profile
	@rm -rf $(EXT_DIR)
ifeq ($(DEBUG),1)
	cp -r tools/extensions $(EXT_DIR)
endif
	@echo "Done"



###############################################################################
# Tests                                                                       #
###############################################################################

MOZ_TESTS = "$(MOZ_OBJDIR)/_tests/testing/mochitest"
INJECTED_GAIA = "$(MOZ_TESTS)/browser/gaia"

TEST_PATH=gaia/tests/${TEST_FILE}

ifeq ($(TESTS),)
	ifneq ($(APP),)
		TESTS=$(shell find apps/$(APP)/test/integration/ -name "*_test.js" -type f )
	else
		TESTS=$(shell find apps -name "*_test.js" -type f | grep integration)
	endif
endif
.PHONY: test-integration
test-integration:
	@./tests/js/bin/runner $(TESTS)

.PHONY: tests
tests: webapp-manifests offline
	echo "Checking if the mozilla build has tests enabled..."
	test -d $(MOZ_TESTS) || (echo "Please ensure you don't have |ac_add_options --disable-tests| in your mozconfig." && exit 1)
	echo "Checking the injected Gaia..."
	test -L $(INJECTED_GAIA) || ln -s $(CURDIR) $(INJECTED_GAIA)
	TEST_PATH=$(TEST_PATH) make -C $(MOZ_OBJDIR) mochitest-browser-chrome EXTRA_TEST_ARGS="--browser-arg=\"\" --extra-profile-file=$(CURDIR)/profile/webapps --extra-profile-file=$(CURDIR)/profile/user.js"

.PHONY: common-install
common-install:
	@test -x $(NODEJS) || (echo "Please Install NodeJS -- (use aptitude on linux or homebrew on osx)" && exit 1 )
	@test -x $(NPM) || (echo "Please install NPM (node package manager) -- http://npmjs.org/" && exit 1 )

	cd $(TEST_AGENT_DIR) && npm install .

.PHONY: update-common
update-common: common-install
	# integration tests
	rm -f tests/vendor/marionette.js
	cp $(TEST_AGENT_DIR)/node_modules/marionette-client/marionette.js tests/js/vendor/

	# common testing tools
	mkdir -p $(TEST_COMMON)/vendor/test-agent/
	mkdir -p $(TEST_COMMON)/vendor/chai/
	rm -Rf tools/xpcwindow
	rm -f $(TEST_COMMON)/vendor/test-agent/test-agent*.js
	rm -f $(TEST_COMMON)/vendor/chai/*.js
	cp -R $(TEST_AGENT_DIR)/node_modules/xpcwindow tools/xpcwindow
	rm -R tools/xpcwindow/vendor/
	cp $(TEST_AGENT_DIR)/node_modules/test-agent/test-agent.js $(TEST_COMMON)/vendor/test-agent/
	cp $(TEST_AGENT_DIR)/node_modules/test-agent/test-agent.css $(TEST_COMMON)/vendor/test-agent/
	cp $(TEST_AGENT_DIR)/node_modules/chai/chai.js $(TEST_COMMON)/vendor/chai/

# Create the json config file
# for use with the test agent GUI
test-agent-config: test-agent-bootstrap-apps
	@rm -f $(TEST_AGENT_CONFIG)
	@touch $(TEST_AGENT_CONFIG)
	@rm -f /tmp/test-agent-config;
	# Build json array of all test files
	for d in ${GAIA_APP_SRCDIRS}; \
	do \
		find $$d -name '*_test.js' | sed "s:$$d/::g"  >> /tmp/test-agent-config; \
	done;
	@echo '{"tests": [' >> $(TEST_AGENT_CONFIG)
	@cat /tmp/test-agent-config |  \
		sed 's:\(.*\):"\1":' | \
		sed -e ':a' -e 'N' -e '$$!ba' -e 's/\n/,\
	/g' >> $(TEST_AGENT_CONFIG);
	@echo '  ]}' >> $(TEST_AGENT_CONFIG);
	@echo "Built test ui config file: $(TEST_AGENT_CONFIG)"
	@rm -f /tmp/test-agent-config

.PHONY: test-agent-bootstrap-apps
test-agent-bootstrap-apps:
	for d in `find -L ${GAIA_APP_SRCDIRS} -mindepth 1 -maxdepth 1 -type d` ;\
	do \
		  mkdir -p $$d/test/unit ; \
		  mkdir -p $$d/test/integration ; \
			cp -f $(TEST_COMMON)/test/boilerplate/_proxy.html $$d/test/unit/_proxy.html; \
			cp -f $(TEST_COMMON)/test/boilerplate/_sandbox.html $$d/test/unit/_sandbox.html; \
	done
	@echo "Done bootstrapping test proxies/sandboxes";

# Temp make file method until we can switch
# over everything in test
ifneq ($(strip $(APP)),)
APP_TEST_LIST=$(shell find apps/$(APP)/test/unit -name '*_test.js')
endif
.PHONY: test-agent-test
test-agent-test:
ifneq ($(strip $(APP)),)
	@echo 'Running tests for $(APP)';
	@$(TEST_AGENT_DIR)/node_modules/test-agent/bin/js-test-agent test --reporter $(REPORTER) $(APP_TEST_LIST)
else
	@echo 'Running all tests';
	@$(TEST_AGENT_DIR)/node_modules/test-agent/bin/js-test-agent test --reporter $(REPORTER)
endif

.PHONY: test-agent-server
test-agent-server: common-install
	$(TEST_AGENT_DIR)/node_modules/test-agent/bin/js-test-agent server -c ./$(TEST_AGENT_DIR)/test-agent-server.js --http-path . --growl

.PHONY: marionette
marionette:
#need the profile
	test -d $(GAIA)/profile || $(MAKE) profile
ifneq ($(PYTHON_MAJOR), 2)
	@echo "Python 2.7.x is needed for the marionette client. You can set the PYTHON_27 variable to your python2.7 path." && exit 1
endif
ifneq ($(PYTHON_MINOR), 7)
	@echo "Python 2.7.x is needed for the marionette client. You can set the PYTHON_27 variable to your python2.7 path." && exit 1
endif
ifeq ($(strip $(MC_DIR)),)
	@echo "Please have the MC_DIR environment variable point to the top of your mozilla-central tree." && exit 1
endif
#if B2G_BIN is defined, we will run the b2g binary, otherwise, we assume an instance is running
ifneq ($(strip $(B2G_BIN)),)
	cd $(MC_DIR)/testing/marionette/client/marionette && \
	sh venv_test.sh $(PYTHON_27) --address=$(MARIONETTE_HOST):$(MARIONETTE_PORT) --b2gbin=$(B2G_BIN) $(TEST_DIRS)
else
	cd $(MC_DIR)/testing/marionette/client/marionette && \
	sh venv_test.sh $(PYTHON_27) --address=$(MARIONETTE_HOST):$(MARIONETTE_PORT) $(TEST_DIRS)
endif

###############################################################################
# Utils                                                                       #
###############################################################################

# Lint apps
lint:
	@# ignore lint on:
	@# cubevid
	@# crystalskull
	@# towerjelly
	@gjslint --nojsdoc -r apps -e 'homescreen/everything.me,sms/js/ext,pdfjs/content,pdfjs/test,email/js/ext,music/js/ext,calendar/js/ext'
	@gjslint --nojsdoc -r shared/js

# Generate a text file containing the current changeset of Gaia
# XXX I wonder if this should be a replace-in-file hack. This would let us
#     let us remove the update-offline-manifests target dependancy of the
#     default target.
stamp-commit-hash:
	(if [ -d ./.git ]; then \
	  git log -1 --format="%H%n%at" HEAD > apps/settings/gaia-commit.txt; \
	else \
	  echo 'Unknown Git commit; build date shown here.' > apps/settings/gaia-commit.txt; \
	  date +%s >> apps/settings/gaia-commit.txt; \
	fi)

# Erase all the indexedDB databases on the phone, so apps have to rebuild them.
delete-databases:
	@echo 'Stoping b2g'
	$(ADB) shell stop b2g
	$(ADB) shell rm -r $(MSYS_FIX)/data/local/indexedDB/*
	@echo 'Starting b2g'
	$(ADB) shell start b2g

# Take a screenshot of the device and put it in screenshot.png
screenshot:
	mkdir -p screenshotdata
	$(ADB) pull $(MSYS_FIX)/dev/graphics/fb0 screenshotdata/fb0
	dd bs=1920 count=800 if=screenshotdata/fb0 of=screenshotdata/fb0b
	ffmpeg -vframes 1 -vcodec rawvideo -f rawvideo -pix_fmt rgb32 -s 480x800 -i screenshotdata/fb0b -f image2 -vcodec png screenshot.png
	rm -rf screenshotdata

# Forward port to use the RIL daemon from the device
forward:
	$(ADB) shell touch $(MSYS_FIX)/data/local/rilproxyd
	$(ADB) shell killall rilproxy
	$(ADB) forward tcp:6200 localreserved:rilproxyd


# update the manifest.appcache files to match what's actually there
update-offline-manifests:
	for d in `find -L ${GAIA_APP_SRCDIRS} -mindepth 1 -maxdepth 1 -type d` ;\
	do \
		rm -rf $$d/manifest.appcache ;\
		if [ -f $$d/manifest.webapp ] ;\
		then \
			echo \\t$$d ;  \
			( cd $$d ; \
			echo "CACHE MANIFEST" > manifest.appcache ;\
			cat `find * -type f | sort -nfs` | $(MD5SUM) | cut -f 1 -d ' ' | sed 's/^/\#\ Version\ /' >> manifest.appcache ;\
			find * -type f | grep -v tools | sort >> manifest.appcache ;\
			$(SED_INPLACE_NO_SUFFIX) -e 's|manifest.appcache||g' manifest.appcache ;\
			echo "http://$(GAIA_DOMAIN)$(GAIA_PORT)/webapi.js" >> manifest.appcache ;\
			echo "NETWORK:" >> manifest.appcache ;\
			echo "http://*" >> manifest.appcache ;\
			echo "https://*" >> manifest.appcache ;\
			) ;\
		fi \
	done


# If your gaia/ directory is a sub-directory of the B2G directory, then
# you should use the install-gaia target of the B2G Makefile. But if you're
# working on just gaia itself, and you already have B2G firmware on your
# phone, and you have adb in your path, then you can use the install-gaia
# target to update the gaia files and reboot b2g
TARGET_FOLDER = webapps/$(BUILD_APP_NAME).$(GAIA_DOMAIN)
install-gaia: profile
	$(ADB) start-server
	@echo 'Stoping b2g'
	$(ADB) shell stop b2g
	$(ADB) shell rm -r $(MSYS_FIX)/cache/*

ifeq ($(ADB_REMOUNT),1)
	$(ADB) remount
endif

ifeq ($(BUILD_APP_NAME),*)
	python build/install-gaia.py "$(ADB)" "$(MSYS_FIX)$(GAIA_INSTALL_PARENT)"
else
	$(ADB) push profile/$(TARGET_FOLDER)/manifest.webapp $(MSYS_FIX)$(GAIA_INSTALL_PARENT)/$(TARGET_FOLDER)/manifest.webapp
	$(ADB) push profile/$(TARGET_FOLDER)/application.zip $(MSYS_FIX)$(GAIA_INSTALL_PARENT)/$(TARGET_FOLDER)/application.zip
endif
	@echo "Installed gaia into profile/."
	@echo 'Starting b2g'
	$(ADB) shell start b2g

# Copy demo media to the sdcard.
# If we've got old style directories on the phone, rename them first.
install-media-samples:
	$(ADB) shell 'if test -d /sdcard/Pictures; then mv /sdcard/Pictures /sdcard/DCIM; fi'
	$(ADB) shell 'if test -d /sdcard/music; then mv /sdcard/music /sdcard/music.temp; mv /sdcard/music.temp /sdcard/Music; fi'
	$(ADB) shell 'if test -d /sdcard/videos; then mv /sdcard/videos /sdcard/Movies;	fi'

	$(ADB) push media-samples/DCIM $(MSYS_FIX)/sdcard/DCIM
	$(ADB) push media-samples/Movies $(MSYS_FIX)/sdcard/Movies
	$(ADB) push media-samples/Music $(MSYS_FIX)/sdcard/Music

install-test-media:
	$(ADB) push test_media/DCIM $(MSYS_FIX)/sdcard/DCIM
	$(ADB) push test_media/Movies $(MSYS_FIX)/sdcard/Movies
	$(ADB) push test_media/Music $(MSYS_FIX)/sdcard/Music

dialer-demo:
	@cp -R apps/contacts apps/dialer
	@rm apps/dialer/contacts/manifest*
	@mv apps/dialer/contacts/index.html apps/dialer/contacts/contacts.html
	@sed -i.bak 's/manifest.appcache/..\/manifest.appcache/g' apps/dialer/contacts/contacts.html
	@find apps/dialer/ -name '*.bak' -exec rm {} \;

demo: install-media-samples install-gaia

production: reset-gaia

# Remove everything and install a clean profile
reset-gaia: purge install-gaia

# remove the memories and apps on the phone
purge:
	$(ADB) shell stop b2g
	$(ADB) shell rm -r $(MSYS_FIX)/data/local/*
	$(ADB) shell mkdir -p $(MSYS_FIX)/data/local/tmp
	$(ADB) shell rm -r $(MSYS_FIX)/cache/*
	$(ADB) shell rm -r $(MSYS_FIX)/data/b2g/*
	$(ADB) shell rm -r $(MSYS_FIX)$(GAIA_INSTALL_PARENT)/webapps

# clean out build products
clean: 
	rm -rf profile

# clean out build products
really-clean: clean
	rm -rf xulrunner-sdk .xulrunner-url<|MERGE_RESOLUTION|>--- conflicted
+++ resolved
@@ -157,10 +157,6 @@
 MARIONETTE_HOST ?= localhost
 MARIONETTE_PORT ?= 2828
 TEST_DIRS ?= $(CURDIR)/tests
-
-# Settings database setup
-DB_TARGET_PATH = /data/local/indexedDB
-DB_SOURCE_PATH = profile/indexedDB/chrome
 
 # Generate profile/
 profile: applications-data preferences app-makefiles test-agent-config offline extensions install-xulrunner-sdk
@@ -277,24 +273,6 @@
 	$(XULRUNNERSDK) $(XPCSHELLSDK) -e "$$JS_CONSTS" -f build/utils.js "build/$(strip $1).js"
 endef
 
-<<<<<<< HEAD
-settingsdb: install-xulrunner-sdk
-	@echo "B2G pre-populate settings DB."
-	@$(call run-js-command, settings)
-
-.PHONY: install-settingsdb
-install-settingsdb: settingsdb install-xulrunner-sdk
-	$(ADB) start-server
-	@echo 'Stoping b2g'
-	$(ADB) shell stop b2g
-	$(ADB) push $(DB_SOURCE_PATH)/2588645841ssegtnti $(MSYS_FIX)${DB_TARGET_PATH}/chrome/2588645841ssegtnti
-	$(ADB) push $(DB_SOURCE_PATH)/2588645841ssegtnti.sqlite $(MSYS_FIX)${DB_TARGET_PATH}/chrome/2588645841ssegtnti.sqlite
-	@echo 'Starting b2g'
-	$(ADB) shell start b2g
-	@echo 'Rebooting b2g now. '
-
-=======
->>>>>>> 62935596
 # Generate profile/prefs.js
 preferences: install-xulrunner-sdk
 	@echo "Generating prefs.js..."
@@ -591,7 +569,7 @@
 	$(ADB) shell rm -r $(MSYS_FIX)$(GAIA_INSTALL_PARENT)/webapps
 
 # clean out build products
-clean: 
+clean:
 	rm -rf profile
 
 # clean out build products
