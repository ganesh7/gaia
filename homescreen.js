/* -*- Mode: Java; tab-width: 2; indent-tabs-mode: nil; c-basic-offset: 2 -*- /
/* vim: set shiftwidth=2 tabstop=2 autoindent cindent expandtab: */

'use strict';

const kAutoUnlock = false;

var displayState;
var lockScreen;

// Change the display state (off, locked, default)
function changeDisplayState(state) {
  displayState = state;

  // update clock and battery status (if needed)
  updateClock();
  updateBattery();

  // Make sure the source viewer is not visible.
  if (state == 'locked')
    hideSourceViewer();
}

function createPhysicsFor(iconGrid) {
  return new DefaultPhysics(iconGrid);
}

function DefaultPhysics(iconGrid) {
  this.iconGrid = iconGrid;
  this.moved = false;
  this.touchState = { active: false, startX: 0, startY: 0 };
}

DefaultPhysics.prototype = {
  onTouchStart: function(e) {
    hideSourceViewer();

    var touchState = this.touchState;
    this.moved = false;
    touchState.active = true;
    touchState.startX = e.pageX;
    touchState.startY = e.pageY;
    touchState.startTime = e.timeStamp;
  },
  onTouchMove: function(e) {
    var iconGrid = this.iconGrid;
    var touchState = this.touchState;
    if (touchState.active) {
      var dx = touchState.startX - e.pageX;
      if (dx !== 0) {
        iconGrid.sceneGraph.setViewportTopLeft(
          iconGrid.currentPage * iconGrid.containerWidth + dx, 0, 0);
        this.moved = true;
      }
    }
  },
  onTouchEnd: function(e) {
    var touchState = this.touchState;
    if (!touchState.active)
      return;
    touchState.active = false;

    var startX = touchState.startX;
    var endX = e.pageX;
    var diffX = endX - startX;
    var dir = (diffX > 0) ? -1 : 1;

    var quick = (e.timeStamp - touchState.startTime < 200);
    var long = (e.timeStamp - touchState.startTime > 2000);
    var small = Math.abs(diffX) < 10;

    var flick = quick && !small;
    var tap = !this.moved && small;
    var drag = !quick;

    if (!this.moved && long) {
      var doc = e.target.ownerDocument || window.document;
      var url = doc.URL;

      var viewsource = document.getElementById('viewsource');
      viewsource.style.visibility = 'visible';
      viewsource.src = 'view-source: ' + url;
      return;
    }

    var iconGrid = this.iconGrid;
    var currentPage = iconGrid.currentPage
    if (tap) {
      iconGrid.tap(currentPage * iconGrid.containerWidth + startX,
                   touchState.startY);
    } else if (flick) {
      iconGrid.setPage(currentPage + dir, 200);
    } else {
      if (Math.abs(diffX) < this.containerWidth/2)
        iconGrid.setPage(currentPage, 200);
      else
        iconGrid.setPage(currentPage + dir, 200);
    }
  }
};

function hideSourceViewer() {
  document.getElementById('viewsource').style.visibility = 'hidden';
}

function Icon(iconGrid, index) {
  this.iconGrid = iconGrid;
  this.index = index;
  this.label = '';
  this.url = '';
}

Icon.prototype = {
  update: function(img, label, url) {
    this.label = label;
    this.url = url;
    var iconGrid = this.iconGrid;
    var iconWidth = iconGrid.iconWidth;
    var iconHeight = iconGrid.iconHeight;
    var border = iconGrid.border;
    var sprite = this.sprite;
    var createSprite = !sprite;
    if (createSprite) {
      var sceneGraph = iconGrid.sceneGraph;
      sprite = new Sprite(iconWidth, iconHeight);
      sprite.icon = this;
      this.sprite = sprite;
    }
    var ctx = sprite.getContext2D();
    ctx.drawImage(img, iconWidth * border, iconHeight * border,
                  iconWidth * (1 - border * 2),
                  iconHeight * (1 - border * 2));
    ctx.font = Math.floor(iconHeight * border * 0.6) + 'pt Roboto, sans-serif';
    ctx.textAlign = 'center';
    ctx.fillStyle = 'white';
    ctx.textBaseline = 'top';
    ctx.fillText(label, iconWidth/2, iconHeight - iconHeight*border, iconWidth*0.9);
    if (createSprite)
      sceneGraph.add(sprite);
    this.reflow();
  },
  // return the X coordinate of the top left corner of a slot
  slotLeft: function() {
    var iconGrid = this.iconGrid;
    return iconGrid.itemBoxWidth * (this.index % iconGrid.columns);
  },
  // return the Y coordinate of the top left corner of a slot
  slotTop: function() {
    var iconGrid = this.iconGrid;
    var slot = this.index % iconGrid.itemsPerPage;
    return Math.floor(slot / iconGrid.columns) * iconGrid.itemBoxHeight;
  },
  reflow: function(duration) {
    var sprite = this.sprite;
    if (!sprite)
      return;
    var iconGrid = this.iconGrid;
    var index = this.index;
    var itemsPerPage = iconGrid.itemsPerPage;
    var page = Math.floor(index / iconGrid.itemsPerPage);
    sprite.setPosition(page * iconGrid.containerWidth + this.slotLeft(),
                       this.slotTop(),
                       duration);
    sprite.setScale(1, duration);
  }
}

function IconGrid(canvas, iconWidth, iconHeight, border) {
  this.canvas = canvas;

  this.iconWidth = iconWidth;
  this.iconHeight = iconHeight;
  this.sceneGraph = new SceneGraph(canvas);
  this.border = border || 0.1;
  this.icons = [];
  this.currentPage = 0;
  this.physics = createPhysicsFor(this);

  // update the layout state
  this.reflow(canvas.width, canvas.height, 0);

  // install event handlers
  canvas.addEventListener('touchstart', this, true);
  canvas.addEventListener('mousedown', this, true);
  canvas.addEventListener('touchmove', this, true);
  canvas.addEventListener('mousemove', this, true);
  canvas.addEventListener('touchend', this, true);
  canvas.addEventListener('mouseup', this, true);
  canvas.addEventListener('mouseout', this, true);
  window.addEventListener('resize', this, true);
}

IconGrid.prototype = {
  add: function(src, label, url) {
    // Create the icon in the icon grid
    var icons = this.icons;
    var icon = new Icon(this, this.icons.length);
    icon.index = icons.length;
    icons.push(icon);
    // Load the image, sprite will be created when image load is complete
    var img = new Image();
    img.src = src;
    img.label = label;
    img.url = url;
    img.icon = icon;
    img.onload = function() {
      // Update the icon (this will trigger a reflow and a repaint)
      var icon = this.icon;
      icon.update(this, this.label, this.url);
    }
    return icon;
  },
  remove: function(icon) {
    this.icons.splice(icon.index);
    if (icon.sprite)
      sceneGraph.remove(icon.sprite);
  },
  // reflow the icon grid
  reflow: function(width, height, duration) {
    // first recalculate all the layout information
    this.containerWidth = width;
    this.containerHeight = height;
    this.panelWidth = this.containerWidth;
    this.pageIndicatorWidth = this.containerWidth;
    this.pageIndicatorHeight = Math.min(Math.max(this.containerHeight * 0.7, 14), 20);
    this.panelHeight = this.containerHeight - this.pageIndicatorHeight;
    this.columns = Math.floor(this.panelWidth / this.iconWidth);
    this.rows = Math.floor(this.panelHeight / this.iconHeight);
    this.itemsPerPage = this.rows * this.columns;
    this.itemBoxWidth = Math.floor(this.panelWidth / this.columns);
    this.itemBoxHeight = Math.floor(this.panelHeight / this.rows);

    // switch to the right page
    this.setPage(this.currentPage, duration);

    // now reflow all the icons
    var icons = this.icons;
    for (var n = 0; n < icons.length; ++n)
      icons[n].reflow(duration);
  },
  // get last page with an icon
  getLastPage: function() {
    var itemsPerPage = this.itemsPerPage;
    var lastPage = Math.floor((this.icons.length + (itemsPerPage - 1)) / itemsPerPage);
    if (lastPage > 0)
      --lastPage;
    return lastPage;
  },
  // switch to a different page
  setPage: function(page, duration) {
    page = Math.max(0, page);
    page = Math.min(page, this.getLastPage());
    this.sceneGraph.setViewportTopLeft(this.containerWidth * page, 0, duration);
    this.currentPage = page;
  },
  // process a computed tap at the given scene-graph coordinates
  tap: function(x, y) {
    this.sceneGraph.forHit(
      x, y,
      function(sprite) { openApplication(sprite.icon.url); });
  },
  handleEvent: function(e) {
    var physics = this.physics;
    switch (e.type) {
    case 'touchstart':
    case 'mousedown':
      physics.onTouchStart(e.touches ? e.touches[0] : e);
      break;
    case 'touchmove':
    case 'mousemove':
      physics.onTouchMove(e.touches ? e.touches[0] : e);
      break;
    case 'touchend':
    case 'mouseup':
    case 'mouseout':
      physics.onTouchEnd(e.touches ? e.touches[0] : e);
      break;
    case 'resize':
      var canvas = this.canvas;
      var width = canvas.width = window.innerWidth;
      // TODO Substract the height of the statusbar
      var height = canvas.height = window.innerHeight - 24;
      this.sceneGraph.blitter.viewportWidth = width;
      this.sceneGraph.blitter.viewportHeight = height;
      this.reflow(width, height, 0);
      break;
    default:
      return;
    }
    e.preventDefault();
  }
}

function LockScreen(overlay) {
  this.overlay = overlay;
  overlay.addEventListener('touchstart', this, true);
  overlay.addEventListener('mousedown', this, true);
  overlay.addEventListener('touchmove', this, true);
  overlay.addEventListener('mousemove', this, true);
  overlay.addEventListener('touchend', this, true);
  overlay.addEventListener('mouseup', this, true);
  overlay.addEventListener('mouseout', this, true);
}

LockScreen.prototype = {
  onTouchStart: function(e) {
    this.startX = e.pageX;
    this.startY = e.pageY;
    this.moving = true;
  },
  onTouchMove: function(e) {
    if (this.moving) {
      var dy = -(this.startY - e.pageY);
      var style = this.overlay.style;
      style.MozTransition = '';
      style.MozTransform = 'translateY(' + dy + 'px)';
    }
  },
  onTouchEnd: function(e) {
    if (this.moving) {
      this.moving = false;
      var dy = -(this.startY - e.pageY);
      if (Math.abs(dy) < window.innerHeight/4)
        this.lock();
      else
        this.unlock(dy);
    }
  },
  unlock: function(direction) {
    var offset = '100%';
    if (direction < 0)
      offset = '-' + offset;
    var style = this.overlay.style;
    style.MozTransition = '-moz-transform 0.2s linear';
    style.MozTransform = 'translateY(' + offset + ')';
    changeDisplayState('unlocked');
  },
  lock: function() {
    var style = this.overlay.style;
    style.MozTransition = '-moz-transform 0.2s linear';
    style.MozTransform = 'translateY(0)';
    changeDisplayState('locked');
  },
  handleEvent: function(e) {
    hideSourceViewer();

    switch (e.type) {
    case 'touchstart':
    case 'mousedown':
      this.onTouchStart(e.touches ? e.touches[0] : e);
      break;
    case 'touchmove':
    case 'mousemove':
      this.onTouchMove(e.touches ? e.touches[0] : e);
      break;
    case 'touchend':
    case 'mouseup':
    case 'mouseout':
      this.onTouchEnd(e.touches ? e.touches[0] : e);
      break;
    default:
      return;
    }
    e.preventDefault();
  }
}

function OnLoad() {
  lockScreen = new LockScreen(document.getElementById('lockscreen'));
  kAutoUnlock ? lockScreen.unlock(-1) : lockScreen.lock();

  var fruits = [
    { label: 'Phone', src: 'images/Phone.png',
      url: 'dialer/dialer.html' },
    { label: 'Messages', src: 'images/Messages.png',
      url: 'sms/sms.html' },
    { label: 'Calendar', src: 'images/Calendar.png',
      url: 'data:text/html,<font color="blue">Hello' },
    { label: 'Gallery', src: 'images/Gallery.png',
      url: 'data:text/html,<font color="blue">Hello' },
    { label: 'Camera', src: 'images/Camera.png',
      url: 'data:text/html,<font color="blue">Hello' },
    { label: 'Maps', src: 'images/Maps.png',
      url: 'data:text/html,<font color="blue">Hello' },
    { label: 'YouTube', src: 'images/YouTube.png',
      url: 'data:text/html,<font color="blue">Hello' },
    { label: 'Calculator', src: 'images/Calculator.png',
      url: 'data:text/html,<font color="blue">Hello' },
    { label: 'Books', src: 'images/Books.png',
      url: 'data:text/html,<font color="blue">Hello' },
    { label: 'Browser', src: 'images/Browser.png',
      url: 'data:text/html,<font color="blue">Hello' },
    { label: 'Music', src: 'images/Music.png',
      url: 'data:text/html,<font color="blue">Hello' }
  ];

  var icons = [];
  // XXX this add 5 times the same set of icons
  for (var i = 0; i < 5; i++)
    for (var n = 0; n < fruits.length; ++n)
      icons.push(fruits[n]);

  var screen = document.getElementById('screen');
  var screenRect = screen.getBoundingClientRect();
  var screenWidth = screenRect.right - screenRect.left;
  var screenHeight = screenRect.bottom - screenRect.top;
  var canvas = document.getElementById('homeCanvas');
  var width = canvas.width = screenWidth;
  var height = canvas.height = screenHeight - 24;

  var iconGrid = new IconGrid(canvas, 120, 120, 0.2);
  for (var n = 0; n < icons.length; ++n)
    iconGrid.add(icons[n].src, icons[n].label, icons[n].url);

<<<<<<< HEAD
  // XXX In the long term this is probably bad for battery
  window.setInterval(updateClock, 60000);
  updateClock();

  try {
    var battery = window.navigator.mozBattery;
    battery.addEventListener("chargingchange", updateBattery);
    battery.addEventListener("levelchange", updateBattery);
    battery.addEventListener("statuschange", updateBattery);
    updateBattery();
  } catch(e) {
    console.log("Error when initializing the battery: " + e);
  }

  document.getElementById('statusPadding').innerHTML =
    gUseGL ? '(WebGL)' : '(2D canvas)';

=======
>>>>>>> f98aeb75
  WindowManager.start();
}

var WindowManager = {
  start: function wm_start() {
    window.addEventListener('appclose', this, true);
  },
  stop: function wm_stop() {},
  handleEvent: function wm_handleEvent(evt) {
    switch (evt.type) {
      case 'appclose':
        var windows = document.getElementById('windows');
        if (windows.childElementCount < 1)
          return;

        // TODO when existing window will be checked, this should be
        // point to the real window
        var topWindow = windows.lastElementChild;
        topWindow.classList.toggle('animateClosing');

        window.addEventListener(
          'animationend',
          function listener() {
            window.removeEventListener('animationend', listener, false);
            windows.removeChild(topWindow);
            if (windows.childElementCount < 1)
              windows.setAttribute('hidden', 'true');

            setTimeout(function () {
              var previousWindow = windows.lastElementChild || window;
              previousWindow.focus();
            }, 0);
          },
          false);
        break;
      default:
        throw new Error('Unhandled event in WindowManager');
        break;
    }
  }
};

// open the application referred to by |url| into a new window, or
// bring its window to front if already open.
function openApplication(url) {
  // TODO
  //var existingWindow = document.querySelector('#windows > ...');

  var newWindow = document.createElement('iframe');
  newWindow.className = 'appWindow';
  // XXX need to decide whether to try to load this during animation
  newWindow.src = url;

  // animate the window opening
  newWindow.classList.toggle('animateOpening');

  var windows = document.getElementById('windows');
  windows.removeAttribute('hidden');
  windows.appendChild(newWindow);

  window.addEventListener(
    'animationend',
    function listener() {
      window.removeEventListener('animationend', listener, false);
      newWindow.classList.toggle('animateOpening');
      newWindow.focus();
    },
    false);
}

// Update the clock and schedule a new update if appropriate
function updateClock() {
  // If the display is off, there is nothing to do here
  if (displayState == 'off')
    return;

  var now = new Date();
  var match = document.getElementsByClassName('time');
  for (var n = 0; n < match.length; ++n) {
    var element = match[n];
    element.textContent = now.toLocaleFormat(element.dataset.format);
  }

  // Schedule another clock update when a new minute rolls around
  var now = new Date();
  var sec = now.getSeconds();
  setTimeout(updateClock, (59 - sec) * 1000);
}

function updateBattery() {
  var battery = window.navigator.mozBattery;
  if (!battery)
    return;

  // If the display is off, there is nothing to do here
  if (displayState == 'off') {
    battery.removeEventListener('chargingchange', updateBattery);
    battery.removeEventListener('levelchange', updateBattery);
    battery.removeEventListener('statuschange', updateBattery);
    return;
  }

  var elements = document.getElementsByClassName('battery');
  for (var n = 0; n < elements.length; ++n) {
    var element = elements[n];
    var fuel = element.children[0];
    var charging = element.children[1];
    if (battery.charging) {
      fuel.className = 'charging';
      charging.visible = true;
    } else {
      var level = battery.level;
      fuel.style.width = (level / 4) + 'px';
      if (level <= 5)
        fuel.className = 'critical';
      else if (level <= 15)
        fuel.className = 'low';
      else
        fuel.className = '';
    }
  }

  // Make sure we will be called for any changes to the battery status
  battery.addEventListener('chargingchange', updateBattery);
  battery.addEventListener('levelchange', updateBattery);
  battery.addEventListener('statuschange', updateBattery);
}<|MERGE_RESOLUTION|>--- conflicted
+++ resolved
@@ -412,26 +412,6 @@
   for (var n = 0; n < icons.length; ++n)
     iconGrid.add(icons[n].src, icons[n].label, icons[n].url);
 
-<<<<<<< HEAD
-  // XXX In the long term this is probably bad for battery
-  window.setInterval(updateClock, 60000);
-  updateClock();
-
-  try {
-    var battery = window.navigator.mozBattery;
-    battery.addEventListener("chargingchange", updateBattery);
-    battery.addEventListener("levelchange", updateBattery);
-    battery.addEventListener("statuschange", updateBattery);
-    updateBattery();
-  } catch(e) {
-    console.log("Error when initializing the battery: " + e);
-  }
-
-  document.getElementById('statusPadding').innerHTML =
-    gUseGL ? '(WebGL)' : '(2D canvas)';
-
-=======
->>>>>>> f98aeb75
   WindowManager.start();
 }
 
