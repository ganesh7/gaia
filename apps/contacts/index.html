--- conflicted
+++ resolved
@@ -84,7 +84,6 @@
         </div> <!-- view-inner -->
       </section>
 
-<<<<<<< HEAD
       <!-- Contact Details Section -->
       <section id='view-contact-details' data-mirror="mirror-contact-details" class="view view-contact-profile">
         <div class="view-inner">
@@ -94,23 +93,6 @@
                 <a href="#" title="Edit contact">
                   <span role="button" class="icon-edit" data-l10n-id="edit">Edit</span>
                 </a>
-=======
-              <!-- Phone Template -->
-              <li id='phone-details-template' data-template>
-                <h2>#type#</h2>
-                <div class="item">
-                  <div class="item-media pull-right">
-                    <button class="action" onClick="Contacts.sendSms()"><span role="button" class="icon-message">Message</span></button>
-                  </div>
-                  <div class="item-body-exp">
-                    <button class="action">
-                      <span role="button" class="icon-call">Call</span>
-                      <b>#number#</b>
-                      <em>#notes#</em>
-                    </button>
-                  </div>
-                </div>
->>>>>>> 42ef6196
               </li>
             </ul>
             <p class="view-back pull-left">
@@ -132,7 +114,7 @@
                   <h2>#type#</h2>
                   <div class="item">
                     <div class="item-media pull-right">
-                      <button class="action"><span role="button" class="icon-message">Message</span></button>
+                      <button class="action" onclick="Contacts.sendSms()"><span role="button" class="icon-message">Message</span></button>
                     </div>
                     <div class="item-body-exp">
                       <button class="action">
