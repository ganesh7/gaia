<!DOCTYPE html>
<html>
  <head>
    <meta charset="utf-8">
    <title> Contacts </title>

    <link href="style/css/base/fonts.css" rel="stylesheet">
    <link href="style/css/base/root.css" rel="stylesheet">
    <link href="style/css/base/app.css" rel="stylesheet">

    <link href="style/css/components/buttons.css" rel="stylesheet">
    <link href="style/css/components/icons.css" rel="stylesheet">
    <link href="style/css/components/layout.css" rel="stylesheet">
    <link href="style/css/components/forms.css" rel="stylesheet">
    <link href="style/css/components/lists.css" rel="stylesheet">

    <link href="style/contacts.css" rel="stylesheet">
    <link href="style/request.css" rel="stylesheet">
    <link href="style/input_cancel_button.css" rel="stylesheet">
    <link href="style/fixed_header.css" rel="stylesheet">

    <script src="js/activities.js"></script>

    <link rel="resource" type="application/l10n" href="locales/locales.ini"/>
    <script type="text/javascript" src="shared/js/l10n.js"></script>

    <script defer type="text/javascript" src="js/utilities/normalizer.js"></script>
    <script defer type="text/javascript" src="js/utilities/responsive.js"></script>
    <script defer type="text/javascript" src="js/utilities/templates.js"></script>
    <script defer type="text/javascript" src="js/utilities/import_sim_contacts.js"></script>

    <script defer type="text/javascript" src="js/contacts_list.js"></script>
    <script defer type="text/javascript" src="js/contacts_shortcuts.js"></script>
    <script defer type="text/javascript" src="js/contacts.js"></script>
    <script defer type="text/javascript" src="js/request.js"></script>
    <script defer type="text/javascript" src="js/sms_integration.js"></script>
    <script defer type="text/javascript" src="js/input_cancel_button.js"></script>
    <script defer type="text/javascript" src="js/fixed_header.js"></script>
  </head>

  <body class="hide app-contacts">

    <div id="app" class="views" data-state="active">
      <!-- Contacts List Section -->
      <section id='view-contacts-list' data-mirror="mirror-contacts-list" data-state="active" class="view view-noscroll view-contacts-list">
        <div class="view-inner">

          <header role="toolbar" class="view-header">
            <menu role="menu">
              <button id="cancel_activty" class="hide negative" onclick="Contacts.cancel();"><span data-icon="close" data-l10n-id="exit">Exit</span></button>
              <button role="menuitem" id="add-contact-button" onclick="Contacts.showAdd();"><span data-icon="add" data-l10n-id="add">add</span></button>
            </menu>
            <h1 data-l10n-id="contacts">Contacts</h1>
          </header>


          <article class="view-body">
            <div id='fixed-container' class='fixed-title'></div>
            <div class="view-jumper">
              <abbr class="view-jumper-current" title="Contacts by "></abbr>

              <ol class="view-jumper-inner">
                <li><a href="#"><span role="button" class="icon-search"></span></a></li>
                <li><a href="#"><span role="button" class="icon-fav-dark"></span></a></li>
                <li data-template data-letter="#letter#">
                  <a href="#">
                    <abbr class="letter" title="Jump to #letter#">#letter#</abbr>
                  </a>
                </li>
              </ol>
            </div>

            <div id="groups-container" class="view-body-inner">
              <div id="search-container">
                <input data-cancelable type="search" name="search" class="textfield" onfocus='return contacts.List.enterSearchMode();' placeholder="Search" id="search-contact" onkeyup="contacts.List.search()"/>
                <button id='cancel-search' class="hide" onclick='return contacts.List.exitSearchMode()' data-l10n-id="cancel">Cancel</button>
              </div>
              <p id="no-result" class="hide" data-l10n-id="noResults">No contacts found</p>
              <ol class="block-list" id="groups-list">
                <!-- Group template here -->
              </ol>
            </div>
          </article>
        </div> <!-- view-inner -->
      </section>

      <!-- Contact Details Section -->
      <section id='view-contact-details' data-mirror="mirror-contact-details" class="view view-contact-profile">
        <div class="view-inner">

          <header role="toolbar" id='details-view-header' class="view-header">
            <button class="negative" onclick="Contacts.goBack();"><span data-icon="back" data-l10n-id="back">back</span></button>
            <menu role="menu">
              <button role="menuitem" id="edit-contact-button" onclick="Contacts.showEdit();"><span data-icon="edit" data-l10n-id="edit" data-l10n-id="edit">edit</span></button>
            </menu>
            <h1 id='contact-name-title'></h1>
            <sup id='favorite-star' class='hide'></sup>
          </header>

          <article class="view-body">
            <div class="view-body-inner" id="cover-img">
              <section id="contact-detail">
                <!-- Phone Template -->
                <li id='phone-details-template-#i#' data-template>
                  <h2>#type#</h2>
                  <div class="item">
                    <div class="item-media pull-right">
                      <button class="action" onclick="Contacts.sendSms('#value#')"><span role="button" class="icon-message">Message</span></button>
                    </div>
                    <div class="item-body-exp">
                      <button class="action" onclick="Contacts.callOrPick('#value#')">
                        <span role="button" class="icon-call" data-l10n-id="call">Call</span>
<<<<<<< HEAD
                        <b>#number#</b>
                        <em>#carrier#</em>
=======
                        <b>#value#</b>
                        <em>#notes#</em>
>>>>>>> 8b761aee
                      </button>
                    </div>
                  </div>
                </li>

                <li id="birthday-template-#i#" data-template>
                  <h2 data-l10n-id="birthday">Birthday</h2>
                  <p><strong>#bday#</strong></p>
                </li>

                <!-- Email Template -->
                <li id='email-details-template-#i#' data-template>
                  <h2>#type#</h2>
                  <div class="item">
                    <div class="item-body-exp">
                      <button class="action" onclick="Contacts.sendEmailOrPick('#value#'); return false">
                        <span role="button" class="icon-email">E-mail</span>
                        <b>#value#</b>
                      </button>
                    </div>
                  </div>
                </li>


                <!-- Address Template -->
                <li id='address-details-template-#i#' data-template>
                  <h2>#type#</h2>
                  <div class="item">
                    <div class="item-body-exp">
                      <a href="javascript: void(0);" class="action action-block">
                        <span role="button" class="icon-address" data-l10n-id="legendAddress">Address</span>
                        <b>
                        <span>#streetAddress#</span>
                          #postalCode#
                          #locality#
                          #countryName#
                        </b>
                      </a>
                    </div>
                  </div>
                </li>

                <!-- Comment Template -->
                <p id='note-details-template-#i#' data-template class="comment-notes">#note#</p>
                <div id='contact-detail-inner'>
                  <h1 id='org-title'></h1>
                  <ul id='details-list'>
                    <!-- Iterating mails, phones, addresses adn comments here -->
                  </ul>
                </div>
                <hr/>
                <button onclick='Contacts.toggleFavorite(); return false;' id='toggle-favorite' class="fillflow-row action action-add">
                  <b>Add as favorite</b>
                </button>
              </section>
            </div>
          </article>
        </div>
      </section>


      <!-- Edit Section -->
      <section id='view-contact-form' data-mirror="mirror-contact-form" class="view view-edit-contact">
        <div class="view-inner">

          <header role="toolbar" class="view-header">
            <button class="negative" onclick="Contacts.cancel();"><span data-icon="close" data-l10n-id="exit">Exit</span></button>
            <menu role="menu" id='contact-form-actions'>
              <button id="save-button" onclick="Contacts.saveContact();" role="menuitem" data-l10n-id="done">Done</button>
            </menu>
            <h1 id='contact-form-title'></h1>
          </header>

          <!-- PHONE TEMPLATE -->
          <div id='add-phone-#i#' data-template class='phone-template' data-index="#i#">
            <dl class="setbox fillflow-row">
              <dt class="setbox-title" onmousedown="Contacts.goToSelectTag(event); return false;">
                <a class='with-arrow' data-taglist='phone-type' name="tel" value="#type#" id="tel_type_#i#" data-field="type">#type#</a>
                <span role="button" class="icon-arrow icon-arrow-bottom setbox-icon">Expand</span>
              </dt>
              <dd class="setbox-body">
                <p class="setbox-item">
                  <label class="hide" for="tel_#i#" data-l10n-id="labelPhoneNumber">Phone number:</label>
                  <input data-cancelable placeholder="Phone" data-field="value" name="tel" class="textfield" type="tel" value="#value#" id="number_#i#">
                </p>
                <p class="setbox-item">
                  <label class="hide" for="carrier_#i#" data-l10n-id="labelCarrier">Carrier:</label>
                  <input data-cancelable placeholder="Carrier" data-field="carrier" name="tel" class="textfield" type="text" value="#carrier#" id="carrier_#i#">
                </p>
              </dd>
            </dl>
          </div>

          <!-- EMAIL TEMPLATE -->
          <div id='add-email-#i#' data-template class='email-template' data-index="#i#">
            <dl class="setbox fillflow-row">
              <dt class="setbox-title" onmousedown="Contacts.goToSelectTag(event); return false;">
                <a data-taglist='email-type' name="email" value="#type#" id="email_type_#i#" data-field="type">#type#</a>
                <span role="button" class="icon-arrow icon-arrow-bottom setbox-icon">Expand</span>
              </dt>
              <dd class="setbox-body">
                <p class="setbox-item">
                  <label class="hide" for="email_#i#" data-l10n-id="labelEmail">e-mail:</label>
                  <input data-cancelable placeholder="Email" name="email" class="textfield" type="email" value="#value#" id="email_#i#">
                </p>
              </dd>
            </dl>
          </div>

          <!-- ADDRESS TEMPLATE -->
          <div id='add-address-#i#' data-template class='address-template' data-index="#i#">
            <dl class="setbox fillflow-row">
              <dt class="setbox-title" onmousedown="Contacts.goToSelectTag(event); return false;">
                <a data-taglist="address-type" name="address" value="#type#" id="address_type_#i#" data-field="type">#type#</a>
                <span role="button" class="icon-arrow icon-arrow-bottom setbox-icon">Expand</span>
              </dt>
              <dd class="setbox-body">
                <p class="setbox-item">
                  <label class="hide" for="streetAddress_#i#" data-l10n-id="labelStreet">Street:</label>
                  <input data-cancelable placeholder="Street" data-field="streetAddress" name="address" class="textfield" type="text" value="#streetAddress#" id="streetAddress_#i#">
                </p>
                <p class="setbox-item">
                  <label class="hide" for="postalCode_#i#" data-l10n-id="labelZip">Zip Code:</label>
                  <input data-cancelable placeholder="Zip Code" data-field="postalCode" name="address" class="textfield" type="text" value="#postalCode#" id="postalCode_#i#">
                </p>
                <p class="setbox-item">
                  <label class="hide" for="locality_#i#" data-l10n-id="labelCity">City:</label>
                  <input data-cancelable placeholder="City" data-field="locality" name="address" class="textfield" type="text" value="#locality#" id="locality_#i#">
                </p>
                <p class="setbox-item">
                  <label class="hide" for="countryName_#i#" data-l10n-id="labelCountry">Country:</label>
                  <input data-cancelable placeholder="Country" data-field="countryName" name="address" class="textfield" type="text" value="#countryName#" id="countryName_#i#">
                </p>
              </dd>
            </dl>
          </div>

          <!-- COMMENTS TEMPLATE -->
          <div id='add-note-#i#' data-template class='note-template' data-index="#i#">
            <dl class="setbox fillflow-row">
              <dd class="setbox-body">
                <p class="setbox-item">
                  <label class="hide" for="note_#i#" data-l10n-id="labelComment">comment:</label>
                  <input data-cancelable placeholder="Comment" name="note" class="textfield" type="text" value="#note#" id="note_#i#">
                </p>
              </dd>
            </dl>
          </div>

          <article class="view-body">
            <div class="view-body-inner">
              <form id="contact-form" action="#" class="fill-flow">
                <input name="id" id="contact-form-id" type="hidden" value="">
                <fieldset class="item first">
                  <legend class="hide" data-l10n-id="legendTitleMain">Main information</legend>
                  <a onclick="Contacts.pickImage(); return false;" href="#" class="item-media fillflow-media">
                    <p>
                      <span role="button" class="icon-addimage"></span>
                      <em> Add photo</em>
                    </p>
                    <img id="thumbnail-photo" alt="" style="background-image: url(#photo#); background-color: transparent;">
                  </a>
                  <div class="item-body-exp">
                    <p class="fillflow-row">
                      <label class="hide" for="givenName" data-l10n-id="labelLastName">Name:</label>
                      <input data-cancelable placeholder="Name" name="givenName" class="textfield" type="text" value="#givenName#" id="givenName">
                    </p>
                    <p class="fillflow-row">
                      <label class="hide" for="user_lastname" data-l10n-id="labelLastName">Last name:</label>
                      <input data-cancelable placeholder="Last name" name="familyName" class="textfield" type="text" value="#familyName#" id="familyName">
                    </p>
                  </div>
                  <p class="fillflow-row">
                    <input data-cancelable placeholder="Company Name" name="org" class="textfield" type="text" value="" id="org">
                  </p>
                </fieldset>

                <fieldset>
                  <legend data-l10n-id="legendPhones">Phone numbers</legend>
                  <div id="contacts-form-phones">
                    <!-- Iterating over phone template here -->
                  </div>
                </fieldset>

                <button onclick='Contacts.addNewPhone(); return false;' id='add-new-phone' class="fillflow-row action action-add">
                  <span role="button" class="icon-add"></span>
                  <b data-l10n-id="addPhone">Add phone number</b>
                </button>

                <fieldset>
                  <legend data-l10n-id="legendEmail">E-mail address</legend>
                  <div id="contacts-form-emails">
                    <!-- Iterating over email template here -->
                  </div>
                </fieldset>

                <button onclick='Contacts.addNewEmail(); return false;' id='add-new-email' class="fillflow-row action action-add">
                  <span role="button" class="icon-add"></span>
                  <b data-l10n-id="addEmail">Add email address</b>
                </button>

                <fieldset>
                  <legend data-l10n-id="legendAddress">Address</legend>
                  <div id="contacts-form-addresses">
                    <!-- Iterating over address template here -->
                  </div>
                </fieldset>

                <button onclick='Contacts.addNewAddress(); return false;' id='add-new-address' class="fillflow-row action action-add">
                  <span role="button" class="icon-add"></span>
                  <b data-l10n-id="addAddress">Add new address</b>
                </button>

                <fieldset>
                  <legend data-l10n-id="comments">Comments</legend>
                  <div id="contacts-form-notes">
                    <!-- Iterating over comment template here -->
                  </div>
                </fieldset>

                <button onclick='Contacts.addNewNote(); return false;' id='add-new-note' class="fillflow-row action action-add">
                  <span role="button" class="icon-add"></span>
                  <b data-l10n-id="addComment">Add comment</b>
                </button>

              </form>

              <button id='delete-contact' class="hide fillflow-row action action-delete">
                <b data-l10n-id="deleteContact">Delete contact</b>
              </button>
            </div>
          </article>
        </div>
      </section>

      <!-- Tag selection -->
      <section id="view-select-tag" data-mirror="mirror-contact-tags" class="view view-select-tag">
        <div class="view-inner">

          <header role="toolbar" class="view-header">
            <button class="negative" onclick="Contacts.goBack();"><span data-icon="back" data-l10n-id="back">back</span></button>
            <menu role="menu" id="contact-form-actions">
              <button role="menuitem" onclick="Contacts.doneTag();" data-l10n-id="done">Done</button>
            </menu>
            <h1 data-l10n-id="label">Label</h1>
          </header>

          <article class="view-body">
            <div class="view-body-inner">
              <ul id="tags-list" class="selection-list">
              </ul>
              <input data-cancelable class="textfield" type="text" placeholder="Custom Tag" value="" id='custom-tag'>
            </div>
          </article>
        </div>
      </section>
    </div>

    <div class="cache" id="cache">
      <div id="mirror-contacts-list" class="view" style="background-image: -moz-element(#view-contacts-list);"></div>
      <div id="mirror-contact-form" class="view view-right" style="background-image: -moz-element(#view-contact-form);"></div>
      <div id="mirror-contact-tags" class="view view-right" style="background-image: -moz-element(#view-select-tag);"></div>
      <div id="mirror-contact-details" class="view view-right" style="background-image: -moz-element(#view-contact-details);"></div>
      <div id="current-jumper"></div>
    </div>

  </body>
</html><|MERGE_RESOLUTION|>--- conflicted
+++ resolved
@@ -110,13 +110,8 @@
                     <div class="item-body-exp">
                       <button class="action" onclick="Contacts.callOrPick('#value#')">
                         <span role="button" class="icon-call" data-l10n-id="call">Call</span>
-<<<<<<< HEAD
-                        <b>#number#</b>
+                        <b>#value#</b>
                         <em>#carrier#</em>
-=======
-                        <b>#value#</b>
-                        <em>#notes#</em>
->>>>>>> 8b761aee
                       </button>
                     </div>
                   </div>
