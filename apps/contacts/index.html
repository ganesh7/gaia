<!DOCTYPE html>
<html>
  <head>
    <meta charset="utf-8">
    <link href="style/css/base/fonts.css" rel="stylesheet">
    <link href="style/css/base/root.css" rel="stylesheet">
    <link href="style/css/base/app.css" rel="stylesheet">

    <link href="style/css/components/buttons.css" rel="stylesheet">
    <link href="style/css/components/icons.css" rel="stylesheet">
    <link href="style/css/components/layout.css" rel="stylesheet">
    <link href="style/css/components/forms.css" rel="stylesheet">
    <link href="style/css/components/lists.css" rel="stylesheet">

    <link href="style/contacts.css" rel="stylesheet">
    <link href="style/request.css" rel="stylesheet">
<<<<<<< HEAD
    <link rel="resource" type="application/l10n" href="locales/locales.ini"/>
    <!-- Shared code -->
    <script src="shared/js/l10n.js"></script>
=======

    <link rel="resource" type="application/l10n" href="locales/locales.properties">
    <script type="text/javascript" src="shared/js/l10n.js"></script>
>>>>>>> 76833c9e

    <script defer type="text/javascript" src="js/utilities/responsive.js"></script>
    <script defer type="text/javascript" src="js/utilities/templates.js"></script>

    <script defer type="text/javascript" src="js/contacts_list.js"></script>
    <script defer type="text/javascript" src="js/contacts_shortcuts.js"></script>
    <script defer type="text/javascript" src="js/contacts.js"></script>
    <script defer type="text/javascript" src="js/request.js"></script>
    <script defer type="text/javascript" src="js/sms_integration.js"></script>
  </head>

  <body class="app-contacts">

    <div id="app" class="views" data-state="active">
        <!-- Contacts List Section -->
      <section id='view-contacts-list' data-mirror="mirror-contacts-list" data-state="active" class="view view-noscroll view-contacts-list">
        <div class="view-inner">

          <header role="toolbar" class="view-header">
            <menu role="menu">
              <button role="menuitem"  id='add-contact-button' onclick="Contacts.showAdd();"><span data-icon="add" data-l10n-id="add">add</span></button>
            </menu>
           <h1 data-l10n-id="contacts">Contacts</h1>
          </header>


          <article class="view-body">
            <div class="view-jumper">
              <abbr class="view-jumper-current" title="Contacts by "></abbr>

              <ol class="view-jumper-inner">
                <li><a href="#"><span role="button" class="icon-search"></span></a></li>
                <li><a href="#"><span role="button" class="icon-fav-dark"></span></a></li>
                <li data-template data-letter="#letter#">
                  <a href="#">
                    <abbr class="letter" title="Jump to #letter#">#letter#</abbr>
                  </a>
                </li>
              </ol>
            </div>

            <div id="groups-container" class="view-body-inner">
              <div id="search-container">
                <input type="search" name="search" class="textfield" onfocus='return contacts.List.enterSearchMode();' placeholder="Search" id="search-contact" onkeyup="contacts.List.search()"/>
                <span id="clear-search" onclick="return contacts.List.clearSearch();" role="button" class="icon-clear hide"></span>
                <button id='cancel-search' class="hide" onclick='return contacts.List.exitSearchMode()' data-l10n-id="cancel">Cancel</button>
              </div>
              <p id="no-result" class="hide" data-l10n-id="noResults">No contacts found</p>
              <ol class="block-list" id="groups-list">
                <li data-template>
                  <h2 id="group-#group#" class="block-title hide">
                    <abbr title="Contacts listed #group#">#letter#</abbr>
                  </h2>
                  <ol id="contacts-list-#group#" data-group="#group#">
                    <li data-template class="block-item" data-uuid="#id#">
                      <span class="checkbox">
                        <input type="checkbox" name="#uid#"><i></i>
                      </span>
                      <a href="#" class="item">
                        <figure class="item-media pull-right block-media">
                           <img alt="" style="background-image: url(#photo#);">
                        </figure>
                        <p class="item-body">
                          <strong class="block-name">#givenName# <b>#familyName#</b></strong>
                          <small class="block-company">#org#</small>
                        </p>
                      </a>
                    </li>
                  </ol>
                </li>
              </ol>
            </div>
          </article>
        </div> <!-- view-inner -->
      </section>

      <!-- Contact Details Section -->
      <section id='view-contact-details' data-mirror="mirror-contact-details" class="view view-contact-profile">
        <div class="view-inner">

          <header role="toolbar" id='details-view-header' class="view-header">
            <button class="negative" onclick="Contacts.goBack();"><span data-icon="back" data-l10n-id="back">back</span></button>
            <menu role="menu">
              <button role="menuitem"  id='edit-contact-button' onclick="Contacts.showEdit();"><span data-icon="edit" data-l10n-id="edit" data-l10n-id="edit">edit</span></button>
            </menu>
            <h1 id='contact-name-title'></h1>
            <sup id='favorite-star' class='hide'></sup>
          </header>

          <article class="view-body">
            <div class="view-body-inner" id="cover-img">
              <section id="contact-detail">
                <!-- Phone Template -->
                <li id='phone-details-template-#i#' data-template>
                  <h2>#type#</h2>
                  <div class="item">
                    <div class="item-media pull-right">
                      <button class="action" onclick="Contacts.sendSms()"><span role="button" class="icon-message">Message</span></button>
                    </div>
                    <div class="item-body-exp">
                      <button class="action" onclick="Contacts.callOrPick()">
                        <span role="button" class="icon-call" data-l10n-id="call">Call</span>
                        <b>#number#</b>
                        <em>#notes#</em>
                      </button>
                    </div>
                  </div>
                </li>

                <!-- Email Template -->
                <li id='email-details-template-#i#' data-template>
                  <h2>#type#</h2>
                  <div class="item">
                    <div class="item-body-exp">
                      <button class="action">
                        <span role="button" class="icon-email">E-mail</span>
                        <b>#address#</b>
                      </button>
                    </div>
                  </div>
                </li>

                <!-- Address Template -->
                <li id='address-details-template-#i#' data-template>
                  <h2>#type#</h2>
                  <div class="item">
                    <div class="item-body-exp">
                      <a href="javascript: void(0);" class="action action-block">
                        <span role="button" class="icon-address" data-l10n-id="legendAddress">Address</span>
                        <b>
                        <span>#streetAddress#</span>
                          #postalCode#
                          #locality#
                          #countryName#
                        </b>
                      </a>
                    </div>
                  </div>
                </li>

                <!-- Comment Template -->
                <p id='note-details-template-#i#' data-template class="comment-notes">#note#</p>
                <div id='contact-detail-inner'>
                  <h1 id='org-title'></h1>
                  <ul id='details-list'>
                    <!-- Iterating mails, phones, addresses adn comments here -->
                  </ul>
                </div>
                <hr/>
                <button onclick='Contacts.toggleFavorite(); return false;' id='toggle-favorite' class="fillflow-row action action-add">
                  <b>Add as favorite</b>
                </button>
              </section>
            </div>
          </article>
        </div>
      </section>


      <!-- Edit Section -->
      <section id='view-contact-form' data-mirror="mirror-contact-form" class="view view-edit-contact">
        <div class="view-inner">

          <header role="toolbar" class="view-header">
            <button class="negative" onclick="Contacts.goBack();"><span data-icon="close" data-l10n-id="exit">Exit</span></button>
            <menu role="menu" id='contact-form-actions'>
              <button id="save-button" onclick="Contacts.saveContact();" role="menuitem" data-l10n-id="done">Done</button>
            </menu>
            <h1 id='contact-form-title'></h1>
          </header>

          <!-- PHONE TEMPLATE -->
          <div id='add-phone-#i#' data-template class='phone-template' data-index="#i#">
            <dl class="setbox fillflow-row">
              <dt class="setbox-title" onmousedown="Contacts.goToSelectTag(event); return false;">
                  <a class='with-arrow' data-taglist='phone-type' name="tel" value="#type#" id="tel_type_#i#" data-field="type">#type#</a>
                  <span role="button" class="icon-arrow icon-arrow-bottom setbox-icon">Expand</span>
              </dt>
              <dd class="setbox-body">
                <p class="setbox-item">
                  <label class="hide" for="tel_#i#" data-l10n-id="labelPhoneNumber">Phone number:</label>
                  <input placeholder="Phone" data-field="number" name="tel" class="textfield" type="tel" value="#number#" id="number_#i#">
                </p>
                <p class="setbox-item">
                  <label class="hide" for="notes_#i#" data-l10n-id="labelName">Name:</label>
                  <input placeholder="Notes" data-field="notes" name="tel" class="textfield" type="text" value="#notes#" id="notes_#i#">
                </p>
              </dd>
            </dl>
          </div>

          <!-- EMAIL TEMPLATE -->
          <div id='add-email-#i#' data-template class='email-template' data-index="#i#">
            <dl class="setbox fillflow-row">
              <dt class="setbox-title" onmousedown="Contacts.goToSelectTag(event); return false;">
                <a data-taglist='email-type' name="email" value="#type#" id="email_type_#i#" data-field="type">#type#</a>
                <span role="button" class="icon-arrow icon-arrow-bottom setbox-icon">Expand</span>
                </dt>
              <dd class="setbox-body">
                <p class="setbox-item">
                  <label class="hide" for="email_#i#" data-l10n-id="labelEmail">e-mail:</label>
                  <input placeholder="Email" name="email" class="textfield" type="email" value="#address#" id="email_#i#">
                </p>
              </dd>
            </dl>
          </div>

          <!-- ADDRESS TEMPLATE -->
          <div id='add-address-#i#' data-template class='address-template' data-index="#i#">
            <dl class="setbox fillflow-row">
              <dt class="setbox-title" onmousedown="Contacts.goToSelectTag(event); return false;">
                  <a data-taglist='address-type' name="address" value="#type#" id="address_type_#i#" data-field="type">#type#</a>
                  <span role="button" class="icon-arrow icon-arrow-bottom setbox-icon">Expand</span>
              </dt>
              <dd class="setbox-body">
                <p class="setbox-item">
                  <label class="hide" for="streetAddress_#i#" data-l10n-id="labelStreet">Street:</label>
                  <input placeholder="Street" data-field="streetAddress" name="address" class="textfield" type="text" value="#streetAddress#" id="streetAddress_#i#">
                </p>
                <p class="setbox-item">
                  <label class="hide" for="postalCode_#i#" data-l10n-id="labelZip">Zip Code:</label>
                  <input placeholder="Zip Code" data-field="postalCode" name="address" class="textfield" type="text" value="#postalCode#" id="postalCode_#i#">
                </p>
                <p class="setbox-item">
                  <label class="hide" for="locality_#i#" data-l10n-id="labelCity">City:</label>
                  <input placeholder="City" data-field="locality" name="address" class="textfield" type="text" value="#locality#" id="locality_#i#">
                </p>
                <p class="setbox-item">
                  <label class="hide" for="countryName_#i#" data-l10n-id="labelCountry">Country:</label>
                  <input placeholder="Country" data-field="countryName" name="address" class="textfield" type="text" value="#countryName#" id="countryName_#i#">
                </p>
              </dd>
            </dl>
          </div>

          <!-- COMMENTS TEMPLATE -->
          <div id='add-note-#i#' data-template class='note-template' data-index="#i#">
            <dl class="setbox fillflow-row">
              <dd class="setbox-body">
                <p class="setbox-item">
                  <label class="hide" for="note_#i#" data-l10n-id="labelComment">comment:</label>
                  <input placeholder="Comment" name="note" class="textfield" type="text" value="#note#" id="note_#i#">
                </p>
              </dd>
            </dl>
          </div>

          <article class="view-body">
            <div class="view-body-inner">
              <form action="#" class="fill-flow">
                <input name="id" id="contact-form-id" type="hidden" value=""\>
                <fieldset class="item first">
                  <legend class="hide" data-l10n-id="legendTitleMain">Main information</legend>
                  <a href="#" class="item-media fillflow-media">
                    <img alt="" style="background-image: url(#photo#);">
                  </a>
                  <div class="item-body-exp">
                    <p class="fillflow-row">
                      <label class="hide" for="givenName" data-l10n-id="labelLastName">Name:</label>
                      <input placeholder="Name" name="givenName" class="textfield" type="text" value="#givenName#" id="givenName">
                    </p>
                    <p class="fillflow-row">
                      <label class="hide" for="user_lastname" data-l10n-id="labelLastName">Last name:</label>
                      <input placeholder="Last name" name="familyName" class="textfield" type="text" value="#familyName#" id="familyName">
                    </p>
                  </div>
                  <p class="fillflow-row">
                    <input placeholder="Company Name" name="org" class="textfield" type="text" value="" id="org">
                  </p>
                </fieldset>

                <fieldset>
                  <legend data-l10n-id="legendPhones">Phone numbers</legend>
                    <div id='contacts-form-phones'>
                      <!-- Iterating over phone template here -->
                    </div>
                </fieldset>

                <button onclick='Contacts.addNewPhone(); return false;' id='add-new-phone' class="fillflow-row action action-add">
                  <span role="button" class="icon-add"></span>
                  <b data-l10n-id="addPhone">Add phone number</b>
                </button>

                <fieldset>
                  <legend data-l10n-id="legendEmail">E-mail address</legend>
                    <div id='contacts-form-emails'>
                      <!-- Iterating over email template here -->
                    </div>
                </fieldset>

                <button onclick='Contacts.addNewEmail(); return false;' id='add-new-email' class="fillflow-row action action-add">
                  <span role="button" class="icon-add"></span>
                  <b data-l10n-id="addEmail">Add email address</b>
                </button>

                <fieldset>
                  <legend data-l10n-id="legendAddress">Address</legend>
                    <div id='contacts-form-addresses'>
                      <!-- Iterating over address template here -->
                    </div>
                </fieldset>

                <button onclick='Contacts.addNewAddress(); return false;' id='add-new-address' class="fillflow-row action action-add">
                  <span role="button" class="icon-add"></span>
                  <b data-l10n-id="addAddress">Add new address</b>
                </button>

                <fieldset>
                  <legend data-l10n-id="comments">Comments</legend>
                    <div id='contacts-form-notes'>
                      <!-- Iterating over comment template here -->
                    </div>
                </fieldset>

                <button onclick='Contacts.addNewNote(); return false;' id='add-new-note' class="fillflow-row action action-add">
                  <span role="button" class="icon-add"></span>
                  <b data-l10n-id="addComment">Add comment</b>
                </button>

              </form>

              <button id='delete-contact' class="hide fillflow-row action action-delete">
                <b data-l10n-id="deleteContact">Delete contact</b>
              </button>
            </div>
          </article>
        </div>
      </section>

      <!-- Tag selection -->
      <section id="view-select-tag" data-mirror="mirror-contact-tags" class="view view-select-tag">
        <div class="view-inner">

           <header role="toolbar" class="view-header">
            <button class="negative" onclick="Contacts.goBack();"><span data-icon="back" data-l10n-id="back">back</span></button>
            <menu role="menu" id='contact-form-actions' >
                <button role="menuitem" onclick="Contacts.doneTag();" data-l10n-id="done">Done</button>
            </menu>
            <h1 data-l10n-id="label">Label</h1>
          </header>

          <article class="view-body">
            <div class="view-body-inner">
              <ul id="tags-list" class="selection-list">
              </ul>
              <input class="textfield" type="text" placeholder="Custom Tag" value="" id='custom-tag'>
            </div>
          </article>
        </div>
      </section>
    </div>

    <div class="cache" id="cache">
      <div id="mirror-contacts-list" class="view" style="background-image: -moz-element(#view-contacts-list);"></div>
      <div id="mirror-contact-form" class="view view-right" style="background-image: -moz-element(#view-contact-form);"></div>
      <div id="mirror-contact-tags" class="view view-right" style="background-image: -moz-element(#view-select-tag);"></div>
      <div id="mirror-contact-details" class="view view-right" style="background-image: -moz-element(#view-contact-details);"></div>
      <div id="current-jumper"></div>
    </div>

  </body>
</html>
<|MERGE_RESOLUTION|>--- conflicted
+++ resolved
@@ -14,15 +14,10 @@
 
     <link href="style/contacts.css" rel="stylesheet">
     <link href="style/request.css" rel="stylesheet">
-<<<<<<< HEAD
+
     <link rel="resource" type="application/l10n" href="locales/locales.ini"/>
     <!-- Shared code -->
     <script src="shared/js/l10n.js"></script>
-=======
-
-    <link rel="resource" type="application/l10n" href="locales/locales.properties">
-    <script type="text/javascript" src="shared/js/l10n.js"></script>
->>>>>>> 76833c9e
 
     <script defer type="text/javascript" src="js/utilities/responsive.js"></script>
     <script defer type="text/javascript" src="js/utilities/templates.js"></script>
