<!DOCTYPE html>
<html>
  <head>
    <meta charset="utf-8" />
    <meta http-equiv="pragma" content="no-cache" />
    <title>FM Radio</title>
    <link rel="stylesheet" href="style/fm.css" type="text/css" />
    <link rel="resource" type="application/l10n" href="locales/locales.ini" />
    <script type="text/javascript" src="shared/js/l10n.js"></script>
<<<<<<< HEAD
    <script type="text/javascript" src="shared/js/asyncStorage.js"></script>
=======
    <script type="text/javascript" src="shared/js/async_storage.js"></script>
>>>>>>> 183d6ddf
    <script type="text/javascript" src="js/fm.js"></script>
  </head>

  <body class="hidden">
    <div id="container">
      <div id="frequency-bar">
          <a id="bookmark-button" href="#bookmark" data-bookmarked="false"></a>
          <div id="frequency">0</div>
      </div>
      <div id="dialer-bar">
        <div id="dialer-container">
          <div id="frequency-indicator"></div>
          <div id="frequency-dialer" class="animation-on"></div>
          <div></div>
        </div>
      </div>
      <div id="fav-list">
        <div id="fav-list-container"></div>
      </div>
      <div id="action-bar">
        <div><a id="frequency-op-seekdown" href="#seekdown"></a></div>
        <div><a id="power-switch" href="#power-switch" data-enabled="false"></a></div>
        <div><a id="frequency-op-seekup" href="#seekup"></a></div>
      </div>
    </div>
    <div id="antenna-warning" hidden="hidden">
      <div></div>
      <div id="antenna-warning-header" data-l10n-id="noAntenna">Please plugin your headset</div>
      <div id="antenna-warning-body" data-l10n-id="noAntennaMsg">The FM Radio requires a headset to use as an antenna.</div>
    </div>
  </body>
</html>
<|MERGE_RESOLUTION|>--- conflicted
+++ resolved
@@ -7,11 +7,7 @@
     <link rel="stylesheet" href="style/fm.css" type="text/css" />
     <link rel="resource" type="application/l10n" href="locales/locales.ini" />
     <script type="text/javascript" src="shared/js/l10n.js"></script>
-<<<<<<< HEAD
-    <script type="text/javascript" src="shared/js/asyncStorage.js"></script>
-=======
     <script type="text/javascript" src="shared/js/async_storage.js"></script>
->>>>>>> 183d6ddf
     <script type="text/javascript" src="js/fm.js"></script>
   </head>
 
