/* -*- Mode: Java; tab-width: 2; indent-tabs-mode: nil; c-basic-offset: 2 -*- /
/* vim: set shiftwidth=2 tabstop=2 autoindent cindent expandtab: */

'use strict';

const IMEManager = {
  BASIC_LAYOUT: -1,
  ALTERNATE_LAYOUT: -2,
  SWITCH_KEYBOARD: -3,
  TOGGLE_CANDIDATE_PANEL: -4,
  DOT_COM: -5,

  // IME Engines are self registering here.
  IMEngines: {},
  get currentEngine() {
    return this.IMEngines[Keyboards[this.currentKeyboard].imEngine];
  },

  currentKeyboard: '',
  currentKeyboardMode: '',
<<<<<<< HEAD
  keyboards: [
    'en', 'fr', 'de', 'he', 'nb',
    'ru', 'sr-Cyrl', 'sk', 'en-Dvorak',
    'tr', 'zh-Hant-Zhuying',
    'zh-Hans-Pinying', 'zh-Hans-9keys', 'zh-Hans-14keys'
  ],
=======
  // keyboard layouts selected by the user from settings
  keyboards: [],

  // layouts to turn on correspond to keyboard.layouts.* setting
  // TODO: gaia issue 347, better setting UI and setting data store
  keyboardSettingGroups: {
    'english': ['en'],
    'dvorak': ['en-Dvorak'],
    'otherlatins': ['fr', 'de', 'nb', 'sk', 'tr'],
    'cyrillic': ['ru', 'sr-Cyrl'],
    'hebrew': ['he'],
    'zhuying': ['zh-Hant-Zhuying']
  },

  loadKeyboardSettings: function loadKeyboardSettings(callback) {
    var completeSettingRequests = (function completeSettingRequests() {
      if (this.keyboards.indexOf(this.currentKeyboard) === -1)
        this.currentKeyboard = this.keyboards[0];

      this.keyboards.forEach((function loadIMEngines(name) {
        this.loadKeyboard(name);
      }).bind(this));

      callback();
    }).bind(this);

    this.keyboards = [];
    var keyboardSettingGroupKeys = [];
    for (var key in this.keyboardSettingGroups) {
      keyboardSettingGroupKeys.push(key);
    }
    // XXX: shift() & length is neater than this
    var i = 0;

    var keyboardSettingRequest = function keyboardSettingRequest(key) {
      var request = navigator.mozSettings.get('keyboard.layouts.' + key);
      request.onsuccess = (function onsuccess(evt) {
        // XXX: workaround with gaia issue 342
        if (keyboardSettingGroupKeys.indexOf(key) !== i)
          return;

        if (request.result.value === 'true') {
          this.keyboards = this.keyboards.concat(
            this.keyboardSettingGroups[key]
          );
        }

        i++;
        if (i === keyboardSettingGroupKeys.length) {
          completeSettingRequests();
        } else {
          keyboardSettingRequest.call(this, keyboardSettingGroupKeys[i]);
        }

      }).bind(this);
    };

    keyboardSettingRequest.call(this, keyboardSettingGroupKeys[i]);
  },
>>>>>>> 85c361de

  currentType: 'text',

  isUpperCase: false,

  get isAlternateLayout() {
    var alternateLayouts = ['Alternate', 'Symbol'];
    return alternateLayouts.indexOf(this.currentKeyboardMode) > -1;
  },

  set isAlternateLayout(isAlternateLayout) {
    if (isAlternateLayout) {
      this.currentKeyboardMode = 'Alternate';
      this.updateLayout('alternateLayout');
    } else {
      this.currentKeyboardMode = '';
      this.updateLayout();
    }
  },

  get isSymbolLayout() {
    return this.currentKeyboardMode == 'Symbol';
  },

  set isSymbolLayout(isSymbolLayout) {
    if (isSymbolLayout) {
      this.currentKeyboardMode = 'Symbol';
      this.updateLayout('symbolLayout');
    } else {
      this.currentKeyboardMode = 'Alternate';
      this.updateLayout('alternateLayout');
    }
  },

  // backspace repeat delay and repeat rate
  kRepeatTimeout: 700,
  kRepeatRate: 100,

  // Taps the shift key twice within kCapsLockTimeout
  // to lock the keyboard at upper case state.
  kCapsLockTimeout: 450,
  isUpperCaseLocked: false,

  // show accent char menu (if there is one) after kAccentCharMenuTimeout
  kAccentCharMenuTimeout: 700,

  // if user leave the original key and did not move to
  // a key within the accent character menu,
  // after kHideAccentCharMenuTimeout the menu will be removed.
  kHideAccentCharMenuTimeout: 500,

  get ime() {
    delete this.ime;
    return this.ime = document.getElementById('keyboard');
  },

  get candidatePanel() {
    delete this.candidatePanel;
    var candidatePanel = document.createElement('div');
    candidatePanel.id = 'keyboard-candidate-panel';
    return this.candidatePanel = candidatePanel;
  },

  updateKeyHighlight: function km_updateKeyHighlight() {
    var keyHighlight = this.keyHighlight;
    var target = this.currentKey;

    keyHighlight.classList.remove('show');

    if (!target || target.dataset.keyboard)
      return;

    keyHighlight.textContent = target.textContent;
    keyHighlight.classList.add('show');

    var width = keyHighlight.offsetWidth;
    var top = target.offsetTop;
    var left = target.offsetLeft + target.offsetWidth / 2 - width / 2;

    var menu = this.menu;
    if (target.parentNode === menu) {
      top += menu.offsetTop;
      left += menu.offsetLeft;
    }

    left = Math.max(left, 5);
    left = Math.min(left, window.innerWidth - width - 5);

    keyHighlight.style.top = top + 'px';
    keyHighlight.style.left = left + 'px';
  },

  showAccentCharMenu: function km_showAccentCharMenu() {
    var target = this.currentKey;
    if (!target)
      return;

    var keyCode = parseInt(this.currentKey.dataset.keycode);
    var content = '';

    if (!target.dataset.alt && keyCode !== this.SWITCH_KEYBOARD)
      return;

    clearTimeout(this._hideMenuTimeout);

    var cssWidth = target.style.width;

    var menu = this.menu;
    if (keyCode == this.SWITCH_KEYBOARD) {

      this.keyHighlight.classList.remove('show');

      menu.className = 'show menu';

      for (var i in this.keyboards) {
        var keyboard = this.keyboards[i];
        var className = 'keyboard-key keyboard-key-special';

        if (this.currentKeyboard == keyboard)
          className += ' current-keyboard';

        content += '<span class="' + className + '" ' +
          'data-keyboard="' + keyboard + '" ' +
          'data-keycode="' + this.SWITCH_KEYBOARD + '" ' +
          '>' +
          Keyboards[keyboard].menuLabel +
          '</span>';
      }

      menu.innerHTML = content;
      menu.style.top = (target.offsetTop - menu.offsetHeight) + 'px';
      menu.style.left = '10px';

      return;
    }

    var before = (window.innerWidth / 2 > target.offsetLeft);
    var dataset = target.dataset;
    if (before) {
      content += '<span class="keyboard-key" ' +
        'data-keycode="' + dataset.keycode + '" ' +
        'data-active="true"' +
        'style="width:' + cssWidth + '"' +
        '>' +
        target.innerHTML +
        '</span>';
    }

    var altChars = target.dataset.alt.split('');
    if (!before)
      altChars = altChars.reverse();

    altChars.forEach(function(keyChar) {
      content += '<span class="keyboard-key" ' +
        'data-keycode="' + keyChar.charCodeAt(0) + '"' +
        'style="width:' + cssWidth + '"' +
        '>' +
        keyChar +
        '</span>';
    });

    if (!before) {
      content += '<span class="keyboard-key" ' +
        'data-keycode="' + dataset.keycode + '" ' +
        'data-active="true"' +
        'style="width:' + cssWidth + '"' +
        '>' +
        target.innerHTML +
        '</span>';
    }

    menu.innerHTML = content;
    menu.className = 'show';

    menu.style.top = target.offsetTop + 'px';

    var left = target.offsetLeft;
    left += (before) ? -7 : (7 - menu.offsetWidth + target.offsetWidth);
    menu.style.left = left + 'px';

    delete target.dataset.active;

    var redirectMouseOver = function redirectMouseOver(target) {
      this.redirect = function km_menuRedirection(ev) {
        ev.stopPropagation();

        var event = document.createEvent('MouseEvent');
        event.initMouseEvent(
          'mouseover', true, true, window, 0,
          ev.screenX, ev.screenY, ev.clientX, ev.clientY,
          false, false, false, false, 0, null
        );
        target.dispatchEvent(event);
      };
      this.addEventListener('mouseover', this.redirect);
    };

    var sibling = target;
    if (before) {
      var index = 0;

      while (menu.childNodes.item(index)) {
        redirectMouseOver.call(sibling, menu.childNodes.item(index));
        sibling = sibling.nextSibling;
        index++;
      }
    } else {
      var index = menu.childNodes.length - 1;

      while (menu.childNodes.item(index)) {
        redirectMouseOver.call(sibling, menu.childNodes.item(index));
        sibling = sibling.previousSibling;
        index--;
      }
    }

    this._currentMenuKey = target;

    this.currentKey = (before) ? menu.firstChild : menu.lastChild;

    this.updateKeyHighlight();

  },
  hideAccentCharMenu: function km_hideAccentCharMenu() {
    if (!this._currentMenuKey)
      return;

    var menu = this.menu;
    menu.className = '';
    menu.innerHTML = '';

    var siblings = this._currentMenuKey.parentNode.childNodes;
    for (var key in siblings) {
      siblings[key].removeEventListener('mouseover', siblings[key].redirect);
    }

    delete this._currentMenuKey;
  },

  // data URL for keyboard click sound
  kAudio: 'data:audio/x-wav;base64,UklGRiADAABXQVZFZm10IBAAAAABAAEAIlYAAESsAAACABAAZGF0YfwCAAAW/Fzsqe9OAONWB0Pt3Mf1hsS38mJcc0mq9mzpwsIwsChOBxay/ikHV6Tr8ioJNQa0ErvFzbXrw97j5C2LQII7aBg77Tr+I+wH0QWp/7xowHegIf0yD1UkhzRRIbUGoeOgJptCHVB+WZg5ehgsEcofKwKaAb7+cuzd9doICAx0FZEm+gEq+z//D/yJDtEJx/O73MHkifPK/BoLXwwuBt3p5eBq2h3YT/OR+MH/5xDGB7sHowyp9rrrL++06mnt/PpcALcI7RDSCz4GwwWaAXYNVhLwD20VYQsvCWUPxApJCVUH3P0jA54EIP0RBUYHVgtlD68KtQWI/9MB4f8Q/Fr4UvLz7nPqyOzV9AvzKfEB7azl/+ee6jbrSOw16mjpPepD7d3yT/hL/RIDBAXQAHcDIAZ1BVsPIhAZCT4Ntwc2CJsQnhV+GlYcJR67GF0WaRK5CewGSQdSBboCfgWGBaQACP0e+8f3O/Y4+Yn14e8l9Mf3lvns/eT75fbx9t359/lw+6L+XP+5AdsFSgZECK8LvQlVCWYJ1wetBD8AGALlAJUAVAbPBEkDpALfADn/Cv4c/+7+OP/jAAb/7vie+Xr7GvYa9g30rPBc9OL1wveo+3D+8/xG+Zn5tPsi/vX/xv4I/Oj5DPaL8mbxmfMM+80AXQbiCisNvhC8Dt4LGwwyDJkNlAxRCWYGswcHCn0KyA5cDsQKYgrZB+cFlATlAh4A3P5kAOsAOwLbA+ED8gLAAM/+h/vq+Lb5qPgY+GH5i/nE+SX6V/s9+gv69vl89nv33fhc+Zb6nvse/lEA4wMjBrQEugPc/4/8pvux+//9Kf9tAGcBXAFxAtgCuwMeBFQE6AQdA4gCGAJiADsAuwC7/53+a/4J/tv88fte+R74dPhd+HD5LPmf+If5VPsp/noASALRAbsB+wJ+Ak0CuQPiBAsFpwYTB5wFtgZ/DE4P8AuHB4kD3QKPBcAHhgaHBDAEngO6BBcFbwJ2/qD7rPtG/voBwQGU/pn9Lv3T/g==',

  set clicksound(enable) {
    if (!enable && this._audio)
      delete this._audio;

    if (enable && !this._audio) {
      this._audio = new Audio(this.kAudio);
    }
  },

  get clicksound() {
    return !!this._audio;
  },

  triggerFeedback: function() {
    if (this.vibrate) {
      try {
        if (this.vibrate)
          navigator.mozVibrate(50);
      } catch (e) {}
    }

    if (this.clicksound) {
      this._audio.cloneNode(false).play();
    }
  },

  events: ['mouseup', 'showime', 'hideime', 'unload', 'appclose'],
  imeEvents: ['mousedown', 'mouseover', 'mouseleave'],
  init: function km_init() {
    this.events.forEach((function attachEvents(type) {
      window.addEventListener(type, this);
    }).bind(this));

    this.imeEvents.forEach((function imeEvents(type) {
      this.ime.addEventListener(type, this);
    }).bind(this));
  },

  uninit: function km_uninit() {
    this.events.forEach((function attachEvents(type) {
      window.removeEventListener(type, this);
    }).bind(this));

    this.imeEvents.forEach((function imeEvents(type) {
      this.ime.removeEventListener(type, this);
    }).bind(this));
  },

  loadKeyboard: function km_loadKeyboard(name) {
    var keyboard = Keyboards[name];
    if (keyboard.type !== 'ime')
      return;

    var sourceDir = './imes/';
    var imEngine = keyboard.imEngine;

    // Same IME Engine could be load by multiple keyboard layouts
    // keep track of it by adding a placeholder to the registration point
    if (this.IMEngines[imEngine])
      return;

    this.IMEngines[imEngine] = {};

    var script = document.createElement('script');
    script.src = sourceDir + imEngine + '/loader.js';
    var self = this;
    var glue = {
      path: sourceDir + imEngine,
      sendCandidates: function(candidates) {
        self.showCandidates(candidates);
      },
      sendKey: function(keyCode) {
        switch (keyCode) {
          case KeyEvent.DOM_VK_BACK_SPACE:
          case KeyEvent.DOM_VK_RETURN:
            window.navigator.mozKeyboard.sendKey(keyCode, keyCode);
            break;

          default:
            window.navigator.mozKeyboard.sendKey(0, keyCode);
            break;
        }
      },
      sendString: function(str) {
        for (var i = 0; i < str.length; i++)
          this.sendKey(str.charCodeAt(i));
      }
    };

    script.addEventListener('load', (function IMEnginesLoaded() {
      var engine = this.IMEngines[imEngine];
      engine.init(glue);
    }).bind(this));

    document.body.appendChild(script);
  },

  handleEvent: function km_handleEvent(evt) {
    var activeWindow = Gaia.AppManager.foregroundWindow;
    var target = evt.target;

    switch (evt.type) {
      case 'showime':
        // TODO: gaia issue 346
        // Instead of reading the latest setting every time
        // when showime and relay on the callback,
        // allow attachment of a read-only event listener
        // to add/remove keyboard as setting changes
        // see bug 712778
        this.loadKeyboardSettings(
          (function showIMEAfterSettingLoaded() {
            this.showIME(activeWindow, evt.detail.type);
          }).bind(this)
        );

        var request = navigator.mozSettings.get('keyboard.vibration');
        request.addEventListener('success', (function onsuccess(evt) {
          this.vibrate = (request.result.value === 'true');
        }).bind(this));

        var request = navigator.mozSettings.get('keyboard.clicksound');
        request.addEventListener('success', (function onsuccess(evt) {
          this.clicksound = (request.result.value === 'true');
        }).bind(this));

        break;

      case 'hideime':
      case 'appclose':
        this.hideIME(activeWindow);
        break;

      case 'mousedown':
        var keyCode = parseInt(target.dataset.keycode);
        target.dataset.active = 'true';
        this.currentKey = target;
        this.isPressing = true;

        if (!keyCode && !target.dataset.selection)
          return;

        this.updateKeyHighlight();
        this.triggerFeedback();

        this._menuTimeout = setTimeout((function menuTimeout() {
            this.showAccentCharMenu();
          }).bind(this), this.kAccentCharMenuTimeout);

        if (keyCode != KeyEvent.DOM_VK_BACK_SPACE)
          return;

        var sendDelete = (function sendDelete(feedback) {
          if (feedback)
            this.triggerFeedback();
          if (Keyboards[this.currentKeyboard].type == 'ime') {
            this.currentEngine.click(keyCode);
            return;
          }
          window.navigator.mozKeyboard.sendKey(keyCode, keyCode);
        }).bind(this);

        sendDelete(false);
        this._deleteTimeout = setTimeout((function deleteTimeout() {
          sendDelete(true);

          this._deleteInterval = setInterval(function deleteInterval() {
            sendDelete(true);
          }, this.kRepeatRate);
        }).bind(this), this.kRepeatTimeout);
        break;

      case 'mouseover':
        if (!this.isPressing || this.currentKey == target)
          return;

        var keyCode = parseInt(target.dataset.keycode);

        if (!keyCode && !target.dataset.selection)
          return;

        if (this.currentKey)
          delete this.currentKey.dataset.active;

        if (keyCode == KeyEvent.DOM_VK_BACK_SPACE) {
          delete this.currentKey;
          this.updateKeyHighlight();
          return;
        }

        target.dataset.active = 'true';

        this.currentKey = target;

        this.updateKeyHighlight();

        clearTimeout(this._deleteTimeout);
        clearInterval(this._deleteInterval);
        clearTimeout(this._menuTimeout);

        if (target.parentNode === this.menu) {
          clearTimeout(this._hideMenuTimeout);
        } else {
          if (this.menu.className) {
            this._hideMenuTimeout = setTimeout(
              (function hideMenuTimeout() {
                this.hideAccentCharMenu();
              }).bind(this),
              this.kHideAccentCharMenuTimeout
            );
          }

          var needMenu =
            target.dataset.alt || keyCode === this.SWITCH_KEYBOARD;
          if (needMenu) {
            this._menuTimeout = setTimeout((function menuTimeout() {
                this.showAccentCharMenu();
              }).bind(this), this.kAccentCharMenuTimeout);
          }
        }

        break;

      case 'mouseleave':
        if (!this.isPressing || !this.currentKey)
          return;

        delete this.currentKey.dataset.active;
        delete this.currentKey;
        this.updateKeyHighlight();
        this._hideMenuTimeout = setTimeout((function hideMenuTimeout() {
            this.hideAccentCharMenu();
          }).bind(this), this.kHideAccentCharMenuTimeout);

        break;

      case 'mouseup':
        this.isPressing = false;

        if (!this.currentKey)
          return;

        clearTimeout(this._deleteTimeout);
        clearInterval(this._deleteInterval);
        clearTimeout(this._menuTimeout);

        this.hideAccentCharMenu();

        var target = this.currentKey;
        var keyCode = parseInt(target.dataset.keycode);
        if (!keyCode && !target.dataset.selection)
          return;

        var dataset = target.dataset;
        if (dataset.selection) {
          this.currentEngine.select(target.textContent, dataset.data);
          delete this.currentKey.dataset.active;
          delete this.currentKey;

          this.updateKeyHighlight();
          return;
        }

        delete this.currentKey.dataset.active;
        delete this.currentKey;

        this.updateKeyHighlight();

        if (keyCode == KeyEvent.DOM_VK_BACK_SPACE)
          return;

        switch (keyCode) {
          case this.BASIC_LAYOUT:
            this.isAlternateLayout = false;
          break;

          case this.ALTERNATE_LAYOUT:
            this.isAlternateLayout = true;
          break;

          case this.SWITCH_KEYBOARD:

            // If the user has specify a keyboard in the menu,
            // switch to that keyboard.
            if (target.dataset.keyboard) {

              if (this.keyboards.indexOf(target.dataset.keyboard) === -1)
                this.currentKeyboard = this.keyboards[0];
              else
                this.currentKeyboard = target.dataset.keyboard;

              this.isUpperCase = false;
              this.updateLayout();

              break;
            }

            // If this is the last keyboard in the stack, start
            // back from the beginning.
            var keyboards = this.keyboards;
            var index = keyboards.indexOf(this.currentKeyboard);
            if (index >= keyboards.length - 1 || index < 0)
              this.currentKeyboard = keyboards[0];
            else
              this.currentKeyboard = keyboards[++index];

            this.isUpperCase = false;
            this.updateLayout();
          break;

          case this.TOGGLE_CANDIDATE_PANEL:
            var panel = this.candidatePanel;
            var className = (panel.className == 'full') ? 'show' : 'full';
            panel.className = target.className = className;
          break;

          case this.DOT_COM:
            ('.com').split('').forEach((function sendDotCom(key) {
              window.navigator.mozKeyboard.sendKey(0, key.charCodeAt(0));
            }).bind(this));
          break;

          case KeyEvent.DOM_VK_ALT:
            this.isSymbolLayout = !this.isSymbolLayout;
          break;

          case KeyEvent.DOM_VK_CAPS_LOCK:
            if (this.isWaitingForSecondTap) {
              this.isUpperCaseLocked = true;
              if (!this.isUpperCase) {
                this.isUpperCase = true;
                this.updateLayout();

                // XXX: keyboard updated; target is lost.
                var selector =
                  'span[data-keycode="' + KeyEvent.DOM_VK_CAPS_LOCK + '"]';
                target = document.querySelector(selector);
              }
              target.dataset.enabled = 'true';
              delete this.isWaitingForSecondTap;
              break;
            }
            this.isWaitingForSecondTap = true;

            setTimeout(
              (function removeCapsLockTimeout() {
                delete this.isWaitingForSecondTap;
              }).bind(this),
              this.kCapsLockTimeout
            );

            this.isUpperCaseLocked = false;
            this.isUpperCase = !this.isUpperCase;
            this.updateLayout();
          break;

          case KeyEvent.DOM_VK_RETURN:
            if (Keyboards[this.currentKeyboard].type == 'ime') {
              this.currentEngine.click(keyCode);
              break;
            }

            window.navigator.mozKeyboard.sendKey(keyCode, keyCode);
          break;

          default:
            if (Keyboards[this.currentKeyboard].type == 'ime') {
              this.currentEngine.click(keyCode);
              break;
            }

            window.navigator.mozKeyboard.sendKey(0, keyCode);

            if (this.isUpperCase && !this.isUpperCaseLocked) {
              this.isUpperCase = false;
              this.updateLayout();
            }
          break;
        }
        break;

      case 'unload':
        this.uninit();
        break;
    }
  },

  updateLayout: function km_updateLayout(keyboard) {
    var layout;

    switch (this.currentType) {
      case 'number':
        layout = Keyboards['numberLayout'];
      break;
      case 'tel':
        layout = Keyboards['telLayout'];
      break;
      default:
        layout = Keyboards[keyboard] || Keyboards[this.currentKeyboard];
      break;
    }

    var content = '';
    var width = window.innerWidth;

    if (!layout.upperCase)
      layout.upperCase = {};
    if (!layout.alt)
      layout.alt = {};
    if (!layout.textLayoutOverwrite)
      layout.textLayoutOverwrite = {};

    // Append each row of the keyboard into content HTML

    var size = (width / (layout.width || 10));

    var buildKey = function buildKey(code, label, className, ratio, alt) {
      return '<span class="keyboard-key ' + className + '"' +
        ' data-keycode="' + code + '"' +
        ' style="width:' + (size * ratio - 2) + 'px"' +
        ((alt) ? ' data-alt=' + alt : '') +
      '>' + label + '</span>';
    };

    layout.keys.forEach((function buildKeyboardRow(row) {
      content += '<div class="keyboard-row">';

      row.forEach((function buildKeyboardColumns(key) {
        var specialCodes = [
          KeyEvent.DOM_VK_BACK_SPACE,
          KeyEvent.DOM_VK_CAPS_LOCK,
          KeyEvent.DOM_VK_RETURN,
          KeyEvent.DOM_VK_ALT
        ];
        var keyChar = key.value;

        // This gives layout author the ability to rewrite toUpperCase()
        // for languages that use special mapping, e.g. Turkish.
        var hasSpecialCode = specialCodes.indexOf(key.keyCode) > -1;
        if (!(key.keyCode < 0 || hasSpecialCode) && this.isUpperCase)
          keyChar = layout.upperCase[keyChar] || keyChar.toUpperCase();

        var code = key.keyCode || keyChar.charCodeAt(0);


        if (code == KeyboardEvent.DOM_VK_SPACE) {
          // space key: replace/append with control and type keys

          var ratio = key.ratio || 1;

          if (this.keyboards.length > 1) {
            // Switch keyboard key
            ratio -= 1;
            content += buildKey(
              this.SWITCH_KEYBOARD,
              '⌨',
              'keyboard-key-special',
              1
            );
          }

          // Alternate layout key
          ratio -= 2;
          if (this.currentKeyboardMode == '') {
            content += buildKey(
              this.ALTERNATE_LAYOUT,
              '?123',
              'keyboard-key-special',
              2
            );
          } else {
            content += buildKey(
              this.BASIC_LAYOUT,
              'ABC',
              'keyboard-key-special',
              2
            );
          }

          switch (this.currentType) {
            case 'url':
              ratio -= 2;
              content += buildKey(46, '.', '', 1);
              content += buildKey(47, '/', '', 1);
              content += buildKey(this.DOT_COM, '.com', '', ratio);
            break;
            case 'email':
              ratio -= 2;
              content += buildKey(KeyboardEvent.DOM_VK_SPACE, '⎵', '', ratio);
              content += buildKey(64, '@', '', 1);
              content += buildKey(46, '.', '', 1);
            break;
            case 'text':
              if (layout.textLayoutOverwrite['.'] !== false)
                ratio -= 1;
              if (layout.textLayoutOverwrite[','] !== false)
                ratio -= 1;

              if (layout.textLayoutOverwrite[',']) {
                content += buildKey(
                  layout.textLayoutOverwrite[','].charCodeAt(0),
                  layout.textLayoutOverwrite[','],
                  '',
                  1
                );
              } else if (layout.textLayoutOverwrite[','] !== false) {
                content += buildKey(44, ',', '', 1);
              }

              content += buildKey(KeyboardEvent.DOM_VK_SPACE, '⎵', '', ratio);

              if (layout.textLayoutOverwrite['.']) {
                content += buildKey(
                  layout.textLayoutOverwrite['.'].charCodeAt(0),
                  layout.textLayoutOverwrite['.'],
                  '',
                  1
                );
              } else if (layout.textLayoutOverwrite['.'] !== false) {
                content += buildKey(46, '.', '', 1);
              }
            break;
          }

          return;
        }

        var className = '';

        if (code < 0 || specialCodes.indexOf(code) > -1)
          className += ' keyboard-key-special';

        if (code == KeyEvent.DOM_VK_CAPS_LOCK)
          className += ' toggle';

        var alt = '';
        if (layout.alt[keyChar] != undefined) {
          alt = layout.alt[keyChar];
        } else if (layout.alt[key.value] != undefined && this.isUpperCase) {
          alt = layout.alt[key.value].toUpperCase();
        }

        content += buildKey(code, keyChar, className, key.ratio || 1, alt);

      }).bind(this));
      content += '</div>';
    }).bind(this));

    // Append empty accent char menu and key highlight into content HTML

    content += '<span id="keyboard-accent-char-menu"></span>';
    content += '<span id="keyboard-key-highlight"></span>';

    // Inject the HTML and assign this.menu & this.keyHighlight

    this.ime.innerHTML = content;
    this.menu = document.getElementById('keyboard-accent-char-menu');
    this.keyHighlight = document.getElementById('keyboard-key-highlight');

    // insert candidate panel if the keyboard layout needs it

    if (layout.needsCandidatePanel) {
      var toggleButton = document.createElement('span');
      toggleButton.innerHTML = '⇪';
      toggleButton.id = 'keyboard-candidate-panel-toggle-button';
      toggleButton.dataset.keycode = this.TOGGLE_CANDIDATE_PANEL;
      this.ime.insertBefore(toggleButton, this.ime.firstChild);

      this.ime.insertBefore(this.candidatePanel, this.ime.firstChild);
      this.showCandidates([]);
      this.currentEngine.empty();
    }

    this.updateKeyboardHeight();
  },

  updateKeyboardHeight: function km_updateKeyboardHeight() {
    var ime = this.ime;
    var targetWindow = this.targetWindow;

    if (ime.offsetHeight !== 0) {
      targetWindow.classList.add('noTransition');
      setTimeout(function remoteNoTransition() {
        targetWindow.classList.remove('noTransition');
      }, 0);
    }

    // Need these to correctly measure scrollHeight
    ime.style.height = null;
    ime.style.overflowY = 'hidden';
    var scrollHeight = ime.scrollHeight;
    ime.style.overflowY = null;

    targetWindow.style.height =
      (targetWindow.dataset.rectHeight - scrollHeight) + 'px';
    ime.style.height = scrollHeight + 'px';
  },

  showIME: function km_showIME(targetWindow, type) {
    switch (type) {
      // basic types
      case 'url':
      case 'tel':
      case 'email':
      case 'number':
      case 'text':
        this.currentType = type;
      break;

      // default fallback and textual types
      case 'password':
      case 'search':
      default:
        this.currentType = 'text';
      break;

      case 'range': // XXX: should be different from number
        this.currentType = 'number';
      break;
    }

    if (this.ime.dataset.hidden) {
      this.targetWindow = targetWindow;
      var oldHeight = targetWindow.style.height;
      targetWindow.dataset.cssHeight = oldHeight;
      targetWindow.dataset.rectHeight =
        targetWindow.getBoundingClientRect().height;
    }

    this.updateLayout();
    delete this.ime.dataset.hidden;

  },

  hideIME: function km_hideIME(targetWindow) {
    var ime = this.ime;
    var imeHide = (function(evt) {
      targetWindow.removeEventListener('transitionend', imeHide);

      // hideIME is canceled by the showIME that fires after
      if (ime.style.height !== '0px')
        return;

      delete this.targetWindow;

      delete targetWindow.dataset.cssHeight;
      delete targetWindow.dataset.rectHeight;
      ime.dataset.hidden = 'true';
      delete ime.style.height;

      ime.innerHTML = '';

    }).bind(this);

    targetWindow.addEventListener('transitionend', imeHide);

    targetWindow.style.height = targetWindow.dataset.cssHeight;
    ime.style.height = '0px';
  },

  showCandidates: function km_showCandidates(candidates) {
    // TODO: candidate panel should be allow toggled to fullscreen
    var candidatePanel = document.getElementById('keyboard-candidate-panel');
    var toggleButton =
      document.getElementById('keyboard-candidate-panel-toggle-button');

    candidatePanel.innerHTML = '';

    if (!candidates.length) {
      toggleButton.className = '';
      candidatePanel.className = '';
      this.updateKeyboardHeight();
      return;
    }

    toggleButton.className = toggleButton.className || 'show';
    candidatePanel.className = candidatePanel.className || 'show';

    if (toggleButton.className == 'show')
      this.updateKeyboardHeight();

    candidates.forEach(function buildCandidateEntry(candidate) {
      var span = document.createElement('span');
      span.dataset.data = candidate[1];
      span.dataset.selection = true;
      span.textContent = candidate[0];
      candidatePanel.appendChild(span);
    });
  }
};

window.addEventListener('load', function initIMEManager(evt) {
  window.removeEventListener('load', initIMEManager);
  IMEManager.init();
});
<|MERGE_RESOLUTION|>--- conflicted
+++ resolved
@@ -18,14 +18,6 @@
 
   currentKeyboard: '',
   currentKeyboardMode: '',
-<<<<<<< HEAD
-  keyboards: [
-    'en', 'fr', 'de', 'he', 'nb',
-    'ru', 'sr-Cyrl', 'sk', 'en-Dvorak',
-    'tr', 'zh-Hant-Zhuying',
-    'zh-Hans-Pinying', 'zh-Hans-9keys', 'zh-Hans-14keys'
-  ],
-=======
   // keyboard layouts selected by the user from settings
   keyboards: [],
 
@@ -37,7 +29,8 @@
     'otherlatins': ['fr', 'de', 'nb', 'sk', 'tr'],
     'cyrillic': ['ru', 'sr-Cyrl'],
     'hebrew': ['he'],
-    'zhuying': ['zh-Hant-Zhuying']
+    'zhuying': ['zh-Hant-Zhuying'],
+    'pinying': ['zh-Hans-Pinying', 'zh-Hans-9keys', 'zh-Hans-14keys']
   },
 
   loadKeyboardSettings: function loadKeyboardSettings(callback) {
@@ -85,7 +78,6 @@
 
     keyboardSettingRequest.call(this, keyboardSettingGroupKeys[i]);
   },
->>>>>>> 85c361de
 
   currentType: 'text',
 
