--- conflicted
+++ resolved
@@ -16,7 +16,7 @@
           solutionPattern = '';
           break;
         }
-<<<<<<< HEAD
+
         if (segment != "'") {
           if (j > 0) {
             solutionPattern += "'";
@@ -39,22 +39,6 @@
             pattern: '^' + solutionPattern + '$'
           }
         );
-=======
-        if (j > 0) {
-          solutionPattern += "'";
-        }
-        if ('b p m f d t n l g k h j q x zh ch sh r z c s y w'.indexOf(segment) != -1) {
-          solutionPattern += (segment + '[a-z]*[0-9]?');
-        } else if (segment != "'") {
-          solutionPattern += (segment + '[0-9]?');
-        }
-        if (solutionPrefix.length == stopPosition) {
-          break;
-        }
-      }
-      if (solutionPattern != '') {
-        queryList.push({prefix: solutionPrefix, pattern: '^' + solutionPattern + '$'});
->>>>>>> 0bad7458
       }
     }
     //console.log(queryList);
@@ -64,7 +48,6 @@
   var glue;
   var spell = '';
 
-<<<<<<< HEAD
   function showChoices(choices) {
     var prefix = (spell == '') ? [] : [[spell, spell]];
     glue.sendCandidates(
@@ -74,11 +57,6 @@
         )
       )
     );
-=======
-  function showChoices(candidates) {
-
-    glue.sendCandidates(candidates.map(function(item)     [item.phrase, item.prefix]));
->>>>>>> 0bad7458
   }
 
   var startPosition = 0;
