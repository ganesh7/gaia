Calendar.ns('Store').Busytime = (function() {

  var binsearch = Calendar.binsearch.find;
  var bsearchForInsert = Calendar.binsearch.insert;

  function Busytime() {
    Calendar.Store.Abstract.apply(this, arguments);

    /*
    this._times = [
      time,
      time,
      time
    ]
    */

    /*
    this._eventTimes = {
      eventId: [200, 100]
    }
    */

    /*
    this._timeRecords = {
      //time: [result, result]
      20122: [result]
    }
    */
    this._setupCache();
  }

  Busytime.prototype = {
    __proto__: Calendar.Store.Abstract.prototype,

    _store: 'busytimes',

    _dependentStores: ['alarms', 'busytimes'],

    _parseId: function(id) {
      return id;
    },

    _setupCache: function() {
      // reset time observers
      Calendar.TimeObserver.call(this);

      this._byEventId = Object.create(null);
      this._tree = new Calendar.IntervalTree();
    },

    _removeDependents: function(id, trans) {
      this.db.getStore('Alarm').removeByIndex('busytimeId', id, trans);
    },

    addEvent: function(event, trans, callback) {
      if (typeof(trans) === 'function') {
        callback = trans;
        trans = undefined;
      }

      if (typeof(trans) === 'undefined') {
        trans = this.db.transaction(
          this._dependentStores,
          'readwrite'
        );
      }

      var id = event._id;
      this.removeEvent(id, trans);

      var records = this._addEventTimes(event);

      // to add we also must remove
      // an previous references to event...

      records.forEach(function(item) {
        this.persist(item, trans);
      }, this);

      this._transactionCallback(trans, callback);
    },

    removeEvent: function(id, trans, callback) {
      if (typeof(trans) === 'function') {
        callback = trans;
        trans = undefined;
      }

      if (typeof(trans) === 'undefined') {
        trans = this.db.transaction(
          this._dependentStores,
          'readwrite'
        );
      }

      this._removeEventTimes(id);
      this.removeByIndex('eventId', id, trans);
      this._transactionCallback(trans, callback);
    },

    _startCompare: function(aObj, bObj) {
      var a = aObj.start;
      var b = bObj.start;

      return Calendar.compare(a, b);
    },

    /**
     * Loads all busytimes in given timespan.
     *
     * @param {Calendar.Timespan} span timespan.
     * @param {Function} callback node style callback
     *                            where first argument is
     *                            an error (or null)
     *                            and the second argument
     *                            is a list of all loaded
     *                            busytimes in the timespan.
     */
    loadSpan: function(span, callback) {
      var trans = this.db.transaction(this._store);
      var store = trans.objectStore(this._store);

      // XXX: we need to implement busytime chunking
      // to make this efficient.
      var keyRange = IDBKeyRange.lowerBound(span.start);

      var index = store.index('end');
      var self = this;

      index.mozGetAll(keyRange).onsuccess = function(e) {
        var data = e.target.result;

        // sort data
        data = data.sort(self._startCompare);

        // attempt to find a start time that occurs
        // after the end time of the span
        var idx = Calendar.binsearch.insert(
          data,
          { start: (span.end + 1) },
          self._startCompare
        );

        // remove unrelated timespan...
        data = data.slice(0, idx);

        // add records to the cache
        data.forEach(function(item) {
          //XXX: Maybe we want to seperate
          //set of events for persist vs load?
          self._addTime(item);
        });

        // fire callback
        if (callback)
          callback(null, data);

      };
    },

    /**
     * Creates a record for an time/event
     *
     * @param {Date} time position of event.
     * @param {Object} event associated event.
     */
<<<<<<< HEAD
    _eventToRecord: function(event) {

      var id = this.db.getStore('Event').busytimeIdFor(event);

      var result = {
        _id: id,
        start: event.remote.start,
        end: event.remote.end,
=======
    _eventToRecord: function(start, event) {
      // XXX Quick hack - we need to do a recurring lookup
      var end = event.remote.endDate;

      if (!(end instanceof Date)) {
        end = new Date(end);
      }

      if (!(start instanceof Date)) {
        start = new Date(start);
      }

      var result = {
        startDate: start,
        endDate: end,
>>>>>>> b6af8964
        eventId: event._id,
        calendarId: event.calendarId
      };

<<<<<<< HEAD
=======
      result.start = result.startDate.valueOf();
      result.end = result.endDate.valueOf();

      // Knowing the ID ahead of time
      // lets us flush it to the UI before
      // it actually hits the database ( then later
      // if its removed we can find it by id )
      // That said I don't like this method of
      // assigning the id. Maybe use UUID?
      result._id = result.startDate.valueOf() + '-' +
                   result.endDate.valueOf() + '-' +
                   result.eventId;

>>>>>>> b6af8964
      return result;
    },

    /* we don't use id based caching for busytimes */

    _addToCache: function() {},
    _removeFromCache: function() {},

    _onLoadCache: function(object) {
      this._addTime(
        object
      );
    },

    /**
     * Adds a busytime to the cache.
     * Emits an add time event when item
     * is added newly or loaded.
     *
     * @param {Object} record busytime record.
     */
    _addTime: function(record) {
      if (!(record.eventId in this._byEventId)) {
        this._byEventId[record.eventId] = [];
      }

      this._byEventId[record.eventId].push(record);
      this._tree.add(record);

      this.emit('add time', record);
    },

    _addEventTimes: function(event) {
      var i = 0;
      var len = event.remote.occurs.length;
      var time;
      var record;
      var results = [];

      if (!(event._id in this._byEventId)) {
        this._byEventId[event._id] = [];
      }

      for (; i < len; i++) {
        time = event.remote.occurs[i];
        record = this._eventToRecord(time, event);
        this._addTime(record);
        results.push(record);
      }

      return results;
    },

    _removeEventTimes: function(id) {
      var records = this._byEventId[id];
      delete this._byEventId[id];

      // if its not in memory we are fine.
      // by contract its in memory if you
      // care about it and events will be fired.
      if (!records)
        return;

      records.forEach(function(record) {
        this._tree.remove(record);
        this.emit('remove time', record);
      }, this);
    }
  };

  return Busytime;

}(this));<|MERGE_RESOLUTION|>--- conflicted
+++ resolved
@@ -164,7 +164,6 @@
      * @param {Date} time position of event.
      * @param {Object} event associated event.
      */
-<<<<<<< HEAD
     _eventToRecord: function(event) {
 
       var id = this.db.getStore('Event').busytimeIdFor(event);
@@ -173,43 +172,10 @@
         _id: id,
         start: event.remote.start,
         end: event.remote.end,
-=======
-    _eventToRecord: function(start, event) {
-      // XXX Quick hack - we need to do a recurring lookup
-      var end = event.remote.endDate;
-
-      if (!(end instanceof Date)) {
-        end = new Date(end);
-      }
-
-      if (!(start instanceof Date)) {
-        start = new Date(start);
-      }
-
-      var result = {
-        startDate: start,
-        endDate: end,
->>>>>>> b6af8964
         eventId: event._id,
         calendarId: event.calendarId
       };
 
-<<<<<<< HEAD
-=======
-      result.start = result.startDate.valueOf();
-      result.end = result.endDate.valueOf();
-
-      // Knowing the ID ahead of time
-      // lets us flush it to the UI before
-      // it actually hits the database ( then later
-      // if its removed we can find it by id )
-      // That said I don't like this method of
-      // assigning the id. Maybe use UUID?
-      result._id = result.startDate.valueOf() + '-' +
-                   result.endDate.valueOf() + '-' +
-                   result.eventId;
-
->>>>>>> b6af8964
       return result;
     },
 
