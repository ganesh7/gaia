(function(window) {

  function Events() {
    Calendar.Store.Abstract.apply(this, arguments);
  }

  Events.prototype = {
    __proto__: Calendar.Store.Abstract.prototype,
    _store: 'events',
    _dependentStores: ['events', 'busytimes', 'alarms'],

    /**
     * Link busytime dependants see _addDependents.
     */
    _removeDependents: function(id, trans) {
      var busy = this.db.getStore('Busytime');
      busy.removeEvent(id, trans);
    },

    /**
     * Link dependants (busytimes) into the
     * creation/removal process. This should
     * keep all deps in sync as such you
     * should _always_ use the persist/remove methods
     * and never directly touch the db.
     */
    _addDependents: function(obj, trans) {
      var busy = this.db.getStore('Busytime');
      busy.addEvent(obj, trans);
    },

    /**
     * Generate an id for a newly created record.
     * Based off of remote id (uuid) and calendar id.
     */
    _assignId: function(obj) {
      var id = obj.calendarId + '-' + obj.remote.id;
      return obj._id = id;
    },

    /**
     * Shortcut finds the calendar model for given event.
     *
     * @param {Object} event full event record from the db.
     * @return {Calendar.Model.Calendar} related calendar.
     */
    calendarFor: function(event) {
      var calStore = this.db.getStore('Calendar');
      return calStore.cached[event.calendarId];
    },

    /**
     * Shortcut finds the account model for given event.
     *
     * @param {Object} event full event record from the db.
     * @return {Calendar.Model.Account} related account.
     */
    accountFor: function(event) {
      var cal = this.calendarFor(event);
      return this.db.getStore('Calendar').accountFor(cal);
    },

    /**
     * Shortcut finds provider for given event.
     *
     * @param {Object} event full event record from db.
     */
    providerFor: function(event) {
      // XXX: maybe we need to shortcut this somehow?
      var accStore = this.db.getStore('Account');

      var cal = this.calendarFor(event);
      var acc = accStore.cached[cal.accountId];

      return Calendar.App.provider(acc.providerType);
    },

    /**
     * Finds associated events with a given
     * list of records that have a eventId property.
     * Results are returned in the same order
     * as the given records.
     *
     * Results are paired [associated, event].
     * Commonly used for busytime to event lookups...
     *
     * @param {Array} records array of associated records.
     * @param {Function} callback node style.
     */
    findByAssociated: function(records, callback) {
      records = (Array.isArray(records)) ? records : [records];

      var results = [];
      var idTable = Object.create(null);

      records.forEach(function(item) {
        idTable[item.eventId] = true;
      });

      // create unique list of event ids...
      var ids = Object.keys(idTable);
      idTable = undefined;

      this.findByIds(ids, function(err, list) {
        if (err) {
          callback(err);
          return;
        }

        var i = 0;
        var len = records.length;
        var record;
        var event;

        for (; i < len; i++) {
          record = records[i];
          event = list[record.eventId];
          if (event) {
            results.push([record, event]);
          }
        }

        callback(null, results);
      });

    },

    busytimeIdFor: function(event) {
      var id = event.remote.start.utc + '-' +
               event.remote.end.utc + '-' +
               event._id;

      return id;
    },

    /**
     * Finds a list of events by id.
     *
     * @param {Array} ids list of ids.
     * @param {Function} callback node style second argument
     *                            is an object of _id/event.
     */
    findByIds: function(ids, callback) {
      var results = {};
      var pending = ids.length;
      var self = this;

      function next() {
        if (!(--pending)) {
          // fatal errors should break
          // and so we are not handling them
          // here...
          callback(null, results);
        }
      }

      function success(e) {
        var item = e.target.result;

        if (item) {
          results[item._id] = self._createModel(item);
        }

        next();
      }

      function error() {
        // can't find it or something
        // skip!
        next();
      }

      ids.forEach(function(id) {
        if (id in this.cached) {
          results[id] = this.cached[id];
          next();
        } else {
          var trans = this.db.transaction('events');
          var store = trans.objectStore('events');
          var req = store.get(id);

          req.onsuccess = success;
          req.onerror = error;
        }
      }, this);
    },

    /**
     * Loads all events for given calendarId
     * and returns results. Does not cache.
     *
     * @param {String} calendarId calendar to find.
     * @param {Function} callback node style err, array of events.
     */
    eventsForCalendar: function(calendarId, callback) {
      var trans = this.db.transaction('events');
      var store = trans.objectStore('events');
      var index = store.index('calendarId');
      var key = IDBKeyRange.only(calendarId);

      var req = index.mozGetAll(key);

      req.onsuccess = function(e) {
        callback(null, e.target.result);
      };

      req.onerror = function(e) {
        callback(e);
      };
    },

    /**
     * Override default parse id which
     * does a parseInt operation.
     */
    _parseId: function(id) {
      return id;
<<<<<<< HEAD
=======
    },

    /**
     * Removes all events by their calendarId and removes
     * them from the cache. 'remove' events are *not* emitted
     * when removing in this manner for performance reasons.
     * The frontend should listen to a calendar remove event
     * as this method should really only be used in conjunction
     * with that event.
     *
     * This method is automatically called downstream of a calendar
     * removal as part of the _removeDependents step.
     *
     * @param {Numeric} calendarId should match index.
     * @param {IDBTransation} [trans] optional transaction to reuse.
     * @param {Function} [callback] optional callback to use.
     *                   When called without a transaction chances
     *                   are you should pass a callback.
     */
    removeByCalendarId: function(calendarId, trans, callback) {
      var self = this;
      if (typeof(trans) === 'function') {
        callback = trans;
        trans = undefined;
      }

      if (typeof(trans) === 'undefined') {
        trans = this.db.transaction(
          this._dependentStores || this._store,
          'readwrite'
        );
      }
      if (callback) {
        trans.addEventListener('complete', function() {
          callback(null);
        }, false);

        trans.addEventListener('error', function(event) {
          callback(event);
        });
      }

      var index = trans.objectStore('events').index('calendarId');
      var req = index.openCursor(
        IDBKeyRange.only(calendarId)
      );

      req.onsuccess = function(event) {
        var cursor = event.target.result;
        if (cursor) {
          //XXX: We need to trigger a remove dependants
          //     action here? Events are not tied
          //     directly to anything else right now but they
          //     may be in the future...
          self._removeFromCache(cursor.primaryKey);
          self._removeDependents(cursor.primaryKey, trans);
          cursor.delete();
          cursor.continue();
        }
      };
>>>>>>> b6af8964
    }

  };

  Calendar.ns('Store').Event = Events;

}(this));<|MERGE_RESOLUTION|>--- conflicted
+++ resolved
@@ -215,69 +215,6 @@
      */
     _parseId: function(id) {
       return id;
-<<<<<<< HEAD
-=======
-    },
-
-    /**
-     * Removes all events by their calendarId and removes
-     * them from the cache. 'remove' events are *not* emitted
-     * when removing in this manner for performance reasons.
-     * The frontend should listen to a calendar remove event
-     * as this method should really only be used in conjunction
-     * with that event.
-     *
-     * This method is automatically called downstream of a calendar
-     * removal as part of the _removeDependents step.
-     *
-     * @param {Numeric} calendarId should match index.
-     * @param {IDBTransation} [trans] optional transaction to reuse.
-     * @param {Function} [callback] optional callback to use.
-     *                   When called without a transaction chances
-     *                   are you should pass a callback.
-     */
-    removeByCalendarId: function(calendarId, trans, callback) {
-      var self = this;
-      if (typeof(trans) === 'function') {
-        callback = trans;
-        trans = undefined;
-      }
-
-      if (typeof(trans) === 'undefined') {
-        trans = this.db.transaction(
-          this._dependentStores || this._store,
-          'readwrite'
-        );
-      }
-      if (callback) {
-        trans.addEventListener('complete', function() {
-          callback(null);
-        }, false);
-
-        trans.addEventListener('error', function(event) {
-          callback(event);
-        });
-      }
-
-      var index = trans.objectStore('events').index('calendarId');
-      var req = index.openCursor(
-        IDBKeyRange.only(calendarId)
-      );
-
-      req.onsuccess = function(event) {
-        var cursor = event.target.result;
-        if (cursor) {
-          //XXX: We need to trigger a remove dependants
-          //     action here? Events are not tied
-          //     directly to anything else right now but they
-          //     may be in the future...
-          self._removeFromCache(cursor.primaryKey);
-          self._removeDependents(cursor.primaryKey, trans);
-          cursor.delete();
-          cursor.continue();
-        }
-      };
->>>>>>> b6af8964
     }
 
   };
