Calendar.ns('Provider').Caldav = (function() {

  var _super = Calendar.Provider.Abstract.prototype;

  function CaldavProvider() {
    Calendar.Provider.Abstract.apply(this, arguments);

    this.service = this.app.serviceController;
  }

  CaldavProvider.prototype = {
    __proto__: Calendar.Provider.Abstract.prototype,
    role: 'caldav',
    useUrl: true,
    useCredentials: true,
    canSync: true,

    canCreateEvent: true,
    canUpdateEvent: true,
    canDeleteEvent: true,

    /**
     * Returns the capabilities of a single event.
     */
    eventCapabilities: function(event) {
      if (event.remote.isRecurring) {
        // XXX: for now recurring events cannot be edited
        return {
          canUpdate: false,
          canDelete: false,
          canCreate: false
        };
      } else {
        return _super.eventCapabilities.call(this, event);
      }
    },

    getAccount: function(account, callback) {
      this.service.request(
        'caldav',
        'getAccount',
        account,
        callback
      );
    },

    findCalendars: function(account, callback) {
      this.service.request('caldav', 'findCalendars', account, callback);
    },

    streamEvents: function(account, calendar) {
      return this.service.stream(
        'caldav', 'streamEvents', account, calendar
      );
<<<<<<< HEAD
    },

    _syncEvents: function(account, calendar, cached, callback) {
      var stream = this.streamEvents(
        account.toJSON(),
        calendar.remote
      );

      var pull = new Calendar.Provider.CaldavPullEvents(stream, {
        cached: cached,
        account: account,
        calendar: calendar
      });

      stream.request(function(err) {
        if (err) {
          callback(err);
          return;
        }

        pull.commit(function(commitErr) {
          if (commitErr) {
            callback(err);
            return;
          }
          callback(null);
        });

      });
    },

    /**
     * Builds event cache for given calendar.
     *
     * @param {Calendar.Model.Calendar} calender model instance.
     * @param {Function} callback node style [err, results].
     */
    _buildEventsFor: function(calendar, callback) {
      var store = this.app.store('Event');

      store.eventsForCalendar(calendar._id, function(err, results) {
        if (err) {
          callback(err);
          return;
        }

        var list = {};

        // XXX: in the future we can modify this further
        // to exclude items from the sync/removal list.
        results.forEach(function(item) {
          list[item._id] = item;
        });

        callback(null, list);
      });
    },

    /**
     * Sync remote and local events for a calendar.
     */
    syncEvents: function(account, calendar, callback) {
      var self = this;

      if (!calendar._id) {
        throw new Error('calendar must be assigned an _id');
      }

      // Don't attempt to sync when provider cannot
      // or we have matching tokens
      if ((calendar.lastEventSyncToken &&
           calendar.lastEventSyncToken === calendar.remote.syncToken)) {
        callback(null);
        return;
      }

      this._buildEventsFor(calendar, function(err, results) {
        if (err) {
          callback(err);
          return;
        }

        self._syncEvents(
          account,
          calendar,
          results,
          callback
        );
      });

    },

    createEvent: function(event, busytime, callback) {
      if (typeof(busytime) === 'function') {
        callback = busytime;
        busytime = null;
      }

      var self = this;
      var store = this.app.store('Event');

      var calendar = store.calendarFor(event);
      var account = store.accountFor(event);

      this.service.request(
        'caldav',
        'createEvent',
        account,
        calendar.remote,
        event.remote,
        function handleDelete(err, remote) {
          if (err) {
            callback(err);
            return;
          }

          var event = {
            _id: calendar._id + '-' + remote.id,
            calendarId: calendar._id
          };

          event.remote = remote;
          store.persist(event, callback);
        }
      );
    },

    updateEvent: function(event, busytime, callback) {
      if (typeof(busytime) === 'function') {
        callback = busytime;
        busytime = null;
      }

      var self = this;
      var store = this.app.store('Event');

      var calendar = store.calendarFor(event);
      var account = store.accountFor(event);

      this.service.request(
        'caldav',
        'updateEvent',
        account,
        calendar.remote,
        event.remote,
        function handleDelete(err, remote) {
          if (err) {
            callback(err);
            return;
          }

          self.app.store('Busytime').removeEvent(event._id);
          //TODO: error handling
          event.remote = remote;
          //event.remote = remote;
          store.persist(event, callback);
        }
      );
    },

    deleteEvent: function(event, busytime, callback) {
      if (typeof(busytime) === 'function') {
        callback = busytime;
        busytime = null;
      }

      var store = this.app.store('Event');

      var calendar = store.calendarFor(event);
      var account = store.accountFor(event);

      this.service.request(
        'caldav',
        'deleteEvent',
        account,
        calendar.remote,
        event.remote,
        function handleDelete(err) {
          if (err) {
            callback(err);
            return;
          }
          //TODO: error handling
          store.remove(event._id, callback);
        }
      );
=======
>>>>>>> b6af8964
    }
  };

  return CaldavProvider;

}());<|MERGE_RESOLUTION|>--- conflicted
+++ resolved
@@ -52,7 +52,6 @@
       return this.service.stream(
         'caldav', 'streamEvents', account, calendar
       );
-<<<<<<< HEAD
     },
 
     _syncEvents: function(account, calendar, cached, callback) {
@@ -239,8 +238,6 @@
           store.remove(event._id, callback);
         }
       );
-=======
->>>>>>> b6af8964
     }
   };
 
