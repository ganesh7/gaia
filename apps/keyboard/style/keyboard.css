--- conflicted
+++ resolved
@@ -100,20 +100,12 @@
                       url(images/key-radius-be.png) no-repeat right bottom,
                       url(images/key-light.png) repeat-x left 1px;
   position: absolute;
-<<<<<<< HEAD
   top: -1px;
   bottom: -1px;
   left: -1px;
   right: -1px;
-  font: 2.4rem/3.5rem Open Sans Bold;
-=======
-  top: 0;
-  left: 0;
-  right: 0;
-  height: 100%;
-  font: 2.4rem/3.2rem Open Sans;
+  font: 2.4rem/3.5rem Open Sans;
   font-weight: 600;
->>>>>>> 21e1a2da
   text-align: center;
   color: #fff;
 }
@@ -396,13 +388,8 @@
 
 #keyboard-accent-char-menu .keyboard-key > .visual-wrapper > span {
   border: none;
-<<<<<<< HEAD
-  font: 3rem/5rem Open Sans Bold;
-=======
-  border-radius: 0;
   font: 3rem/5rem Open Sans;
   font-weight: bold;
->>>>>>> 21e1a2da
   color: #333;
 }
 
