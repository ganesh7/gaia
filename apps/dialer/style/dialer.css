html, body {
  width: 100%;
  height: 100%;
  overflow: hidden;
  margin: 0;

  font-size: 2.5mozmm;
  color: white;
  font-family: "Roboto", sans-serif;

  background: url(images/home-texture.png) repeat scroll 0 0 #292B2F;
}

html * {
  overflow: hidden;
}

@font-face {
  font-family: Roboto;
  src: url('fonts/Roboto-Regular.ttf');
}
@font-face {
  font-family: Roboto;
  font-weight: bold;
  src: url('fonts/Roboto-Bold.ttf');
}
@font-face {
  font-family: Roboto;
  font-style: italic;
  src: url('fonts/Roboto-Italic.ttf');
}
@font-face {
  font-family: Roboto;
  font-weight: bold;
  font-style: italic;
  src: url('fonts/Roboto-BoldItalic.ttf');
}

@media all and (min-resolution: 200dpi) {
  html, body {
    font-size: 2mozmm;
  }
}

/* === Application Header === */
#tabs-container {
  position: absolute;
  width: 100%;
  bottom: 0px;
  padding: 20px 0px;

  -moz-transition: bottom 0.3s ease;
}

#tabs {
	width: -moz-calc(100% - 30px);
  padding: 5px 5px 3px 5px;
  margin: auto;

  background-color: rgba(0,0,0,.3);
  border-radius: 3px;
}

#tabs ul {
  list-style: none;
	width: -moz-calc(100% - 2px);
	height: 66px;
  padding: 0;
  margin: 0;

	display: -moz-box;
	-moz-box-orient: horizontal;

	border: 1px solid rgb(28,28,28);
	border-radius: 2px;

  background: -moz-linear-gradient(top, rgb(136,138,136) 1px, rgb(114,115,114) 2px, rgb(56,56,56) 100%);
}

#tabs li {
  -moz-box-flex: 1;
  box-flex: 1;

	border-right: 1px solid rgb(29,29,29);
	border-left: 1px solid rgb(123,123,123);

  background-position: 50% 50%;
  background-repeat: no-repeat;
}

#tabs li:first-child {
  border-left-color: transparent;
}
#tabs li:last-child {
  border-right-color: transparent;
}

#tabs li[data-choice="keyboard"] {
  background-image: url(images/numpad-icon.png);
}
#tabs li[data-choice="keyboard"][data-active] {
  background: url(images/numpad-icon.png) no-repeat 50% 50%, -moz-linear-gradient(top, rgb(56,56,56) 0, rgb(114,115,114) 100%);
}
#tabs li[data-choice="contacts"] {
  background-image: url(images/contacts-icon.png);
}
#tabs li[data-choice="contacts"][data-active] {
  background: url(images/contacts-icon.png) no-repeat 50% 50%, -moz-linear-gradient(top, rgb(56,56,56) 0, rgb(114,115,114) 100%);
}
#tabs li[data-choice="favorites"] {
  background-image: url(images/favorite-icon.png);
}
#tabs li[data-choice="favorites"][data-active] {
  background: url(images/favorite-icon.png) no-repeat 50% 50%, -moz-linear-gradient(top, rgb(56,56,56) 0, rgb(114,115,114) 100%);
}

/* === Application Views === */
#views {
  position: absolute;
  height: -moz-calc(100% - 118px);
  width: 100%;

  -moz-transition-property: top, opacity;
  -moz-transition-duration: 0.3s;
  -moz-transition-timing-function: ease;
}

#views > .view {
  height: 100%;
  width: 100%;
}

/* === Keyboard View === */
#keyboard-view {
  width: 100%;
}

#phone-number-view-container {
  overflow: hidden;
  height: 100px;
  padding: 20px 0px;
}

#phone-number-view-container > div {
  display: block;
  position: relative;
  width: -moz-calc(100% - 40px);
  height: 80px;
  margin: auto;
  padding: 5px;
  overflow: hidden;

  border:5px rgba(0,0,0,.3) solid;
  border-radius: 3px;

  text-align: center;
  font-size: 3.5em;
  line-height: 80px;
  text-overflow: ellipsis;
	text-shadow:0 0 3px rgba(0,0,0,.5);
	white-space: nowrap;

	background:rgba(0,0,0,0.15);
}

#phone-number-view-container::before, #phoneNumber-view-container::after {
	content: "";
	display: block;
	position: absolute;
	top: 21px;
	width: 100%;
	height: 1px;

	background: -moz-linear-gradient(left, rgba(255,255,255,0) 0%, rgba(255,255,255,.20) 50%, rgba(255,255,255,0) 100%);
}
#phone-number-view-container::after {
	top: 118px;
}

#phone-number-view {
  display: inline-block;
  width: -moz-calc(100% - 120px);
}

.keyboard-key[data-value="del"] {
	position: absolute;
	display: block;
	right: 15px;
	top: 30px;
	width: 30px;
	height: 30px;

	border: 1px solid rgb(28,28,28);
	border-radius: 2px;
	background: url(images/remove.png) no-repeat 50% 50%, -moz-linear-gradient(top, rgb(136,138,136) 1px, rgb(114,115,114) 2px, rgb(56,56,56) 100%);
}
.keyboard-key[data-value="del"]:active {
	background: url(images/remove.png) no-repeat 50% 50%, -moz-linear-gradient(top, rgb(56,56,56) 0, rgb(114,115,114) 100%);
}

#fake-phone-number-view {
  position: absolute;
  line-height: 0;
  display: inline;

  visibility: hidden;
}

#keyboard-container {
  height: -moz-calc(100% - 140px);
}

#mainKeyset-container {
  width: -moz-calc(100% - 30px);
  height: -moz-calc(100% - 160px);
  padding: 5px;
  margin: auto auto 20px auto;

  border-radius: 3px;
  background-color: rgba(0,0,0,0.3);
}

#mainKeyset {
  height: 100%;
  padding: 0;

  border-radius: 2px;
	background: -moz-linear-gradient(top, rgb(136,138,136) 1px, rgb(114,115,114) 2px, rgb(56,56,56) 100%);
}

.keyboard-row {
  margin: 0;
  padding: 0;
  height: -moz-calc(100% / 4 - 2px);
  width: 100%;

	border: 1px solid transparent;
	border-top-color: rgb(123,123,123);
	border-bottom-color: rgb(0,0,0);
}

.keyboard-row:first-child {
  border-top-color: transparent;
}

.keyboard-row:last-child {
  border-bottom-color: transparent;
}

.keyboard-key > span {
  line-height: 1em;
  pointer-events: none;
}

.keyboard-key {
  display: inline-block;
  width: -moz-calc(100% / 3 - 2px);
  height: 100%;

	border: 1px solid transparent;
	border-right-color: rgb(0,0,0);
	border-left-color: rgb(123,123,123);

  text-align: center;
}
.keyboard-key:first-child {
  border-left-color: transparent;
}
.keyboard-key:last-child {
  border-right-color: transparent;
}
.keyboard-key:active {
	background: -moz-linear-gradient(top, rgb(56,56,56) 0%, rgb(114,115,114) 100%);
}
.keyboard-key span {
	display: block;
	padding: 7px 0 0 0;

	color: #fff;
	font-size: 34px;
	text-shadow: 0 0 3px rgba(0,0,0,.5);
}

.keyboard-key span:last-child {
	font-size: 20px;
}

@media screen and (max-height: 712px) {
  .keyboard-key span:last-child {
    display: none;
  }
}

#additionalKeyset {
  width: -moz-calc(100% - 30px);
  padding: 5px 5px 2px 5px;
  margin: auto;

  border-radius: 3px;
  background-color: rgba(0, 0, 0, 0.3);
}

.keyboard-key[data-value="call"] {
  width: 100%;
}

.keyboard-key[data-value="call"] span {
	position: relative;
	display: block;
	height: 105px;

	border-radius: 3px;
	background: url(images/call-icon.png) no-repeat 50% 50%,-moz-linear-gradient(top, rgb(177,214,0) 1px, rgb(143,195,0) 2px, rgb(82,107,23) 100%);
}
.keyboard-key[data-value="call"]:active span {
	background: url(images/call-icon.png) no-repeat 50% 50%,-moz-linear-gradient(top, rgb(82,107,23) 0, rgb(143,195,0) 100%);
}


/* === Contacts View === */
#contacts-view {
  background-color: #212121;
  overflow: scroll;
  height: -moz-calc(100% - 64px);
}

#contacts-search-container {
  padding: 4px;
  text-align: center;
}

#contacts-search {
  width: 98%;
  margin: 0px;
  -moz-appearance: none;
  border-radius: 24px;
  border: 1px solid #404040;
  height: 48px;
  line-height: 48px;
  padding-left: 6px;
}

.contact-header {
  background-image: -moz-linear-gradient(top, #202020, #101010);
  border-bottom: 1px solid #202020;
  padding: 4px;
  color: #b0b0b0;
  font-weight: bold;
  pointer-events: none;
  width: -moz-calc(100% - 2px);
}

.contact {
  padding: 4px;
  height: 56px;
  line-height: 28px;
  border: 1px solid #404040;
  font-size: 20px;
  background-image: url(images/missing.png);
  background-repeat: no-repeat;
  background-size: 64px 64px;
  width: -moz-calc(100% - 2px);
}
#contact-create {
  background-color: #171717;
  background-image: url(images/create.png);

  font-size: 25px;
}
#contact-create span {
  margin-left: 72px;
  line-height: 56px;
}

.contact * {
  pointer-events: none;
}
.contact:hover:active {
  background-image: -moz-linear-gradient(top, rgb(88,88,88), rgb(44,44,44));
  background-size: 100% 100%;
}

.displayName {
  display: block;
  margin-left: 72px;
  color: #c0c0c0;
  pointer-events: none;
}

.phone-number {
  display: block;
  margin-left: 72px;
  color: #707070;
  pointer-events: none;
}

#contacts-shortcuts-background {
  position: fixed;
  right: 13px;
  top: 135px;
  height: -moz-calc(100% - 150px);
  width : 30px;

  border-radius: 17px;
}
#contacts-shortcuts-background.tracking {
  background-color: rgba(11,11,11,0.6);
}

#contacts-shortcuts {
  position: fixed;
  right: 10px;
  top: 140px;
  height: -moz-calc(100% - 160px);
  width: 44px;
  padding: 5px 15px 5px 5px;

  text-align: right;
}

#contacts-shortcuts > a {
  display: block;
  font-size: 10px;
  text-decoration: none;
  color: #707070;
  font-weight: bold;
  height: -moz-calc(100% / 27);
}

#contacts-shortcuts > a[name="contacts-search-container"] {
  width: 100%;
  background: url(images/lens.png) 33px top;
  background-repeat: no-repeat;
}

#contacts-shortcuts > a:not([name="contacts-search-container"])[data-disabled] {
  color: #454545;
}

/* === Contact detail View === */
#contact-details-container {
  position: fixed;
  top: 64px;
  left: -moz-calc(100% + 5px);
  width: 100%;
  height: -moz-calc(100% - 64px);
  overflow: hidden;

  box-shadow: -2px 0 3px 0 rgb(66,66,66);
  background-image: -moz-linear-gradient(top, rgb(66,66,66) 24%, rgb(33,33,33) 44%, rgb(17,17,17) 64%);

  -moz-transition: left 0.3s ease;
}
#contact-details-container.displayed {
  left: 0;
}

#contact-details-view {
  -moz-transition: opacity 0.15s ease;
}

#contact-edit-button {
  position: absolute;
  top: 20px;
  right: 5%;
  width: 60px;
  padding: 5px;

  border-radius: 10px;
  border: 2px #EBEBEB solid;

  font-size: 1.7em;
  text-align: center;
}
#contact-edit-button[data-action='save'] {
  background-color: rgba(49, 147, 255, 0.7);
}
#contact-edit-button span:first-child,
#contact-edit-button[data-action='save'] span:last-child {
  display: inline;
}
#contact-edit-button span:last-child,
#contact-edit-button[data-action='save'] span:first-child {
  display: none;
}

#contact-details-view input {
  width: -moz-calc(100% - 88px);
  color: white;
  background: none;
  border: none;
  padding: 0;
  margin: 0;

  font-size: 0.8em;
  text-align: center;
}
<<<<<<< HEAD

=======
#contact-details-view input:invalid {
  border: 0;
  color: #D86C72;
}
>>>>>>> 444b296f
#contact-photo {
  float: left;
  padding: 20px 5%;
}

#contact-name {
  float: left;
  width: -moz-calc(85% - 96px - 74px);
  margin: 20px 0;
  font-size: 2.0em;
}

#contact-name input {
  text-align: left;
}

#contact-name > div {
  padding: 2px 10px;
}

#contact-details-view > .group {
  width: -moz-calc(90% - 4px);
  margin: 50px auto;
  clear: both;

  border-radius: 10px;
  border: 2px #EBEBEB solid;
  overflow: hidden;

  font-size: 2em;
  text-align: center;
}

#contact-details-view > .group > div {
  position: relative;
  padding: 12px;

  border-top: 2px #EBEBEB solid;

  text-overflow: ellipsis;
  overflow: hidden;
}

#contact-details-view:not(.editing) > .group > div * {
  pointer-events: none;
}

#contact-details-view > .group > div[data-action='add'] {
  display: none;
}

#contact-details-view > .group > div:first-child {
  border-top: 0px;
}

#contact-details-view > .group > div:hover:active {
  background-color: rgba(49, 147, 255, 0.7);
}

#contact-details-view .delete-button {
  position: absolute;
  top: 0;
  left: 0;
  width: 44px;
  height: 56px;
  margin: 0;

  background-image: url(images/delete.png);
  background-repeat: no-repeat;
  background-size: 24px 24px;
  background-position: center center;

  display: none;
}

#contact-destroy-button {
  width: -moz-calc(90% - 2px);
  margin: 50px auto 10px auto;
  clear: both;

  box-shadow: 0 1px 3px black;
  background: -moz-linear-gradient(top, #FF4844, #FF1813 50%, #C70E0C 51%);

  border-radius: 10px;
  border: 1px solid #151515;
  border-top: 1px solid #c3d6df;

  line-height: 44px;
  font-size: 2em;
  text-align: center;

  display: none;
}

/* === Contact Edit transitions === */

#contact-details-view.hidden {
  opacity: 0;
}

#contact-details-view.editing > .group > div[data-action='add'] {
  display: block;
}

#contact-details-view.editing #contact-name {
  border-radius: 10px;
  border: 2px #EBEBEB solid;
}

#contact-details-view.editing #contact-name > div {
  border-top: 2px #EBEBEB solid;
  padding: 0px 8px;
}

#contact-details-view.editing #contact-name > div:first-child {
  border-top: 0;
}

#contact-details-view.editing #contact-destroy-button {
  display: block;
}

#contact-details-view.editing .delete-button {
  display: block;
}

#contact-details-view.editing #contact-name .delete-button {
  display: none;
}

/* === Oncall transitions === */

#tabs-container.oncall {
  bottom: -138px;
}

#views.oncall {
  position: absolute;
  top: 100%;
  opacity: 0;
}

#call-screen.oncall {
  opacity: 1;
  visibility: visible;
}

/* === Modal transitions === */

#views.modal {
  position: absolute;
  top: 64px;
  opacity: 1;

  z-index: 10;
  background-image: -moz-linear-gradient(bottom, rgb(66,66,66) 24%, rgb(33,33,33) 44%, rgb(17,17,17) 64%);
}
#views.modal.hidden {
  top: 100%;
  opacity: 0;
}

#views .main-button-container {
  display: none;
}

#views.modal .main-button-container {
  display: block;
}

#views.modal #additionalKeyset {
  display: none;
}

/* accounting for the main-button-container below */
#views.modal #keyboard-container {
  bottom: -moz-calc(3em + 64px);
}

#views.modal #contacts-view {
  height: -moz-calc(100% - 3em - 54px);
}

#views.modal #contacts-shortcuts {
  height: -moz-calc(100% - 160px - 3em - 64px);
}

#views.modal #contacts-shortcuts-background {
  height: -moz-calc(100% - 150px - 3em - 64px);
}


/* === Call Screen === */

#call-screen {
  position: absolute;
  top: 0;
  left: 0;
  width: 100%;
  height: 100%;
  border: 0;

  opacity: 0;
  visibility: hidden;

  -moz-transition: opacity 0.3s ease;
}

#call-number-view {
  height: 64px;
  background: -moz-linear-gradient(top, #33ADF9, #0098F8 50%, #008AE0 51%);
  text-shadow: 1px 1px 0px #000;

  font-size: 4em;
  text-align: center;
  font-weight: bold;
}

#call-status-view {
  height: 64px;
  line-height: 64px;

  font-size: 1.5em;
  text-align: center;
}

#call-actions-container {
  position: absolute;
  width: 72%;
  height: 200px;
  top: -moz-calc(50% - 100px);
  left: 14%;
  overflow: hidden;

  background-image: -moz-linear-gradient(top, rgb(88,88,88), rgb(44,44,44));
  border-radius: 10px;
  border: 2px #EBEBEB solid;

  font-size: 2.2em;
  text-shadow: 1px 1px 0px #000;

  opacity: 0;
  -moz-transition: opacity 0.3s ease;
}

#call-actions-container .top {
  float: left;
  width: -moz-calc(50% - 1px);
  height: -moz-calc(50% - 1px);

  text-align: center;
  line-height: 99px;
}
#call-actions-container .top:active {
  background-color: rgba(49, 147, 255, 0.7);
}

#keypad-button {
  border-right: 2px #EBEBEB solid;
}

#mute-button {
  position: absolute;
  bottom: 0;
  width: 100%;
  height: -moz-calc(50% - 1px);

  border-top: 2px #EBEBEB solid;

  text-align: center;
}
#mute-button.mute {
  background-color: rgba(49, 147, 255, 0.7);
}

#mute-button span {
  line-height: 99px;
}
#mute-button span:last-child,
#mute-button.mute span:first-child {
  display: none;
}

#mute-button.mute span:last-child,
#mute-button span:first-child {
  display: inline;
}

#call-actions-container.displayed {
  opacity: 1;
}

.main-button-container {
  position: absolute;
  bottom: 0;
  width: 100%;
  padding: 10px 0;

  border-top: 1px #EBEBEB solid;
  background: -moz-linear-gradient(top, #868686, #7C7C7C 50%, #707070 51%);

  text-align: center;
}

.main-button-container > div:first-child {
  padding: 12px 0px;
  max-width: -moz-calc(100% - 22px);
  margin: 5px 10px;
  width: 100%;

  background: -moz-linear-gradient(top, #353535, #252525 50%, #111111 51%);
  border-radius: 10px;
  border: 1px solid #151515;
  border-top: 1px solid #c3d6df;
  box-shadow: 0 1px 3px black;

  font-size: 3em;
  text-shadow: 1px 1px 0px #000;
}
.main-button-container > div:first-child:active {
  background: -moz-linear-gradient(bottom, #353535, #252525 50%, #111111 51%);
}

#call-button {
  background: -moz-linear-gradient(top, #45c545, #35b535 50%, #21a121 51%);
}

#call-button[data-action='end'] {
  background: -moz-linear-gradient(top, #FF4844, #FF1813 50%, #C70E0C 51%);
}
#call-button span:last-child,
#call-button[data-action='end'] span:first-child {
  display: none;
}
#call-button[data-action='end'] span:last-child,
#call-button span:first-child {
  display: inline;
}

#call-button:active {
  background: -moz-linear-gradient(bottom, #45c545, #35b535 50%, #21a121 51%);
}

#call-button[data-action='end']:active {
  background: -moz-linear-gradient(bottom, #FF4844, #FF1813 50%, #C70E0C 51%);
}<|MERGE_RESOLUTION|>--- conflicted
+++ resolved
@@ -495,14 +495,12 @@
   font-size: 0.8em;
   text-align: center;
 }
-<<<<<<< HEAD
-
-=======
+
 #contact-details-view input:invalid {
   border: 0;
   color: #D86C72;
 }
->>>>>>> 444b296f
+
 #contact-photo {
   float: left;
   padding: 20px 5%;
