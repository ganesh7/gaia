--- conflicted
+++ resolved
@@ -25,32 +25,20 @@
     <script type="application/javascript" src="js/helper.js"></script>
     <script type="application/javascript" src="js/contacts.js"></script>
     <script type="application/javascript" src="js/notification_helper.js"></script>
-<<<<<<< HEAD
-    <script type="application/javascript" src="js/key_handler.js"></script>
-=======
     <script type="application/javascript" src="js/keypad.js"></script>
->>>>>>> d79e01d4
     <script type="application/javascript" src="js/dialer.js"></script>
     <script type="application/javascript" src="js/recents.js"></script>
     <script type="application/javascript" src="js/proximity.js"></script>
   </head>
   <body class="hidden">
-<<<<<<< HEAD
-    <article id="views">      
-=======
     <article id="views">
->>>>>>> d79e01d4
       <article id="keyboard-view" class="view">
         <div id="phone-number-view-container">
           <div class="grid-cell grid-v-align">
             <div class="grid-wrapper">
               <input id="phone-number-view" type="text" class="phone-number-font" readonly="readonly">
             </div>
-<<<<<<< HEAD
-          </div>          
-=======
           </div>
->>>>>>> d79e01d4
           <div id="kb-delete" class="grid-cell grid-v-align">
             <div class="i-delete">
             </div>
@@ -63,11 +51,7 @@
                 <div class="kb-keypad-key-label-container">
                   <div class="kb-keypad-key-label" data-value="1">
                     <span class="kb-keypad-number font-light">1</span>
-<<<<<<< HEAD
-                    <span  class="kb-keypad-text font-semibold"></span>  
-=======
                     <span  class="kb-keypad-text font-semibold"></span>
->>>>>>> d79e01d4
                   </div>
                 </div>
               </div>
@@ -75,11 +59,7 @@
                 <div class="kb-keypad-key-label-container">
                   <div class="kb-keypad-key-label"  data-value="4">
                     <span class="kb-keypad-number  font-light">4</span>
-<<<<<<< HEAD
-                    <span  class="kb-keypad-text font-semibold">GHI</span>  
-=======
                     <span  class="kb-keypad-text font-semibold">GHI</span>
->>>>>>> d79e01d4
                   </div>
                 </div>
               </div>
@@ -87,11 +67,7 @@
                 <div class="kb-keypad-key-label-container">
                   <div class="kb-keypad-key-label" data-value="7">
                     <span class="kb-keypad-number  font-light">7</span>
-<<<<<<< HEAD
-                    <span class="kb-keypad-text font-semibold">PQRS</span>  
-=======
                     <span class="kb-keypad-text font-semibold">PQRS</span>
->>>>>>> d79e01d4
                   </div>
                 </div>
               </div>
@@ -99,11 +75,7 @@
                 <div class="kb-keypad-key-label-container">
                   <div class="kb-keypad-key-label kb-keypad-key-label-centered" data-value="*">
                     <span class="kb-keypad-number font-light kb-keypad-delete-asterisc ">*</span>
-<<<<<<< HEAD
-                    <span class="kb-keypad-text font-semibold"></span>  
-=======
                     <span class="kb-keypad-text font-semibold"></span>
->>>>>>> d79e01d4
                   </div>
                 </div>
               </div>
@@ -113,11 +85,7 @@
                 <div class="kb-keypad-key-label-container">
                   <div class="kb-keypad-key-label" data-value="2">
                     <span class="kb-keypad-number font-light">2</span>
-<<<<<<< HEAD
-                    <span class="kb-keypad-text font-semibold font-semibold">ABC</span>  
-=======
                     <span class="kb-keypad-text font-semibold font-semibold">ABC</span>
->>>>>>> d79e01d4
                   </div>
                 </div>
               </div>
@@ -125,11 +93,7 @@
                 <div class="kb-keypad-key-label-container">
                   <div class="kb-keypad-key-label" data-value="5">
                     <span class="kb-keypad-number font-light">5</span>
-<<<<<<< HEAD
-                    <span class="kb-keypad-text font-semibold">JKL</span>  
-=======
                     <span class="kb-keypad-text font-semibold">JKL</span>
->>>>>>> d79e01d4
                   </div>
                 </div>
               </div>
@@ -137,11 +101,7 @@
                 <div class="kb-keypad-key-label-container">
                   <div class="kb-keypad-key-label" data-value="8">
                     <span class="kb-keypad-number font-light">8</span>
-<<<<<<< HEAD
-                    <span  class="kb-keypad-text font-semibold">TUV</span>  
-=======
                     <span  class="kb-keypad-text font-semibold">TUV</span>
->>>>>>> d79e01d4
                   </div>
                 </div>
               </div>
@@ -149,11 +109,7 @@
                 <div class="kb-keypad-key-label-container">
                   <div class="kb-keypad-key-label" data-value="0">
                     <span class="kb-keypad-number font-light">0</span>
-<<<<<<< HEAD
-                    <span class="kb-keypad-text font-semibold">+</span>  
-=======
                     <span class="kb-keypad-text font-semibold">+</span>
->>>>>>> d79e01d4
                   </div>
                 </div>
               </div>
@@ -163,11 +119,7 @@
                 <div class="kb-keypad-key-label-container">
                   <div class="kb-keypad-key-label" data-value="3">
                     <span class="kb-keypad-number font-light">3</span>
-<<<<<<< HEAD
-                    <span  class="kb-keypad-text font-semibold">DEF</span>  
-=======
                     <span  class="kb-keypad-text font-semibold">DEF</span>
->>>>>>> d79e01d4
                   </div>
                 </div>
               </div>
@@ -175,11 +127,7 @@
                 <div class="kb-keypad-key-label-container">
                   <div class="kb-keypad-key-label" data-value="6">
                     <span class="kb-keypad-number font-light">6</span>
-<<<<<<< HEAD
-                    <span  class="kb-keypad-text font-semibold">MNO</span>  
-=======
                     <span  class="kb-keypad-text font-semibold">MNO</span>
->>>>>>> d79e01d4
                   </div>
                 </div>
               </div>
@@ -187,11 +135,7 @@
                 <div class="kb-keypad-key-label-container">
                   <div class="kb-keypad-key-label" data-value="9">
                     <span class="kb-keypad-number font-light">9</span>
-<<<<<<< HEAD
-                    <span  class="kb-keypad-text font-semibold">WXYZ</span>  
-=======
                     <span  class="kb-keypad-text font-semibold">WXYZ</span>
->>>>>>> d79e01d4
                   </div>
                 </div>
               </div>
@@ -199,11 +143,7 @@
                 <div class="kb-keypad-key-label-container">
                   <div class="kb-keypad-key-label  kb-keypad-key-label-centered" data-type="dial" data-value="#">
                     <span class="kb-keypad-number font-light">#</span>
-<<<<<<< HEAD
-                    <span  class="kb-keypad-text font-semibold"></span>  
-=======
                     <span  class="kb-keypad-text font-semibold"></span>
->>>>>>> d79e01d4
                   </div>
                 </div>
               </div>
@@ -211,15 +151,14 @@
           </section>
           <section id="kb-callbar">
             <span role="button" id="kb-callbar-add-contact"  data-type="action" data-value="add-contact" >
-<<<<<<< HEAD
-              <div class="i-add-contact"></div>  
+              <div class="i-add-contact"></div>
             </span>
             <span role="button" id="kb-callbar-call-action"  data-type="action" data-value="make-call">
-              <div class="i-call"></div>  
+              <div class="i-call"></div>
             </span>
             <span role="button" id="kb-callbar-back-action"  data-type="action" data-value="back"  class="hide">
               <div class="i-back">
-              </div>  
+              </div>
             </span>
           </section>
           <section id="kb-toolbar">
@@ -231,16 +170,6 @@
             </span>
             <span role="button" id="kb-toolbar-keypad" data-type="action" data-value"keypad" class="selected">
               <div class="i-keypad"></div>
-=======
-              <div class="i-add-contact"></div>
-            </span>
-            <span role="button" id="kb-callbar-call-action"  data-type="action" data-value="make-call">
-              <div class="i-call"></div>
-            </span>
-            <span role="button" id="kb-callbar-back-action"  data-type="action" data-value="back"  class="hide">
-              <div class="i-back">
-              </div>
->>>>>>> d79e01d4
             </span>
           </section>
         </article>
