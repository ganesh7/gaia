'use strict';

var contacts = window.contacts || {};

contacts.Details = (function() {
  var photoPos = 8;
  var contactData,
      contactDetails,
      listContainer,
      star,
      detailsName,
      orgTitle,
      birthdayTemplate,
      phonesTemplate,
      emailsTemplate,
      addressesTemplate,
      socialTemplate,
      notesTemplate,
      isFbContact,
      editContactButton,
      cover,
      favoriteMessage,
      detailsInner,
      TAG_OPTIONS,
      dom,
      _;

  var init = function cd_init(currentDom) {
    _ = navigator.mozL10n.get;
    dom = currentDom || document;
    contactDetails = dom.querySelector('#contact-detail');
    listContainer = dom.querySelector('#details-list');
    star = dom.querySelector('#favorite-star');
    detailsName = dom.querySelector('#contact-name-title');
    orgTitle = dom.querySelector('#org-title');
    birthdayTemplate = dom.querySelector('#birthday-template-\\#i\\#');
    phonesTemplate = dom.querySelector('#phone-details-template-\\#i\\#');
    emailsTemplate = dom.querySelector('#email-details-template-\\#i\\#');
    addressesTemplate = dom.querySelector('#address-details-template-\\#i\\#');
    socialTemplate = dom.querySelector('#social-template-\\#i\\#');
    editContactButton = dom.querySelector('#edit-contact-button');
    cover = dom.querySelector('#cover-img');
    detailsInner = dom.querySelector('#contact-detail-inner');
    favoriteMessage = dom.querySelector('#toggle-favorite').children[0];
    notesTemplate = dom.querySelector('#note-details-template-\\#i\\#');
    initPullEffect(cover);
    TAG_OPTIONS = {
      'phone-type' : [
        {value: _('mobile')},
        {value: _('home')},
        {value: _('work')},
        {value: _('personal')},
        {value: _('faxHome')},
        {value: _('faxOffice')},
        {value: _('faxOther')},
        {value: _('another')}
      ],
      'email-type' : [
        {value: _('personal')},
        {value: _('home')},
        {value: _('work')}
      ],
      'address-type' : [
        {value: _('home')},
        {value: _('work')}
      ]
    };
  };

  var setContact = function cd_setContact(currentContact) {
    contactData = currentContact;
  };

  var setContainer = function cd_setContainer(container) {
    listContainer = container;
  };

  var initPullEffect = function cd_initPullEffect(cover) {
    cover.addEventListener('mousedown', function(event) {
      if (contactDetails.classList.contains('no-photo'))
        return;

      var startPosition = event.clientY;
      var currentPosition;
      var initMargin = '8rem';
      contactDetails.classList.add('up');
      cover.classList.add('up');

      var onMouseMove = function onMouseMove(event) {
        currentPosition = event.clientY;
        var newMargin = currentPosition - startPosition;
        if (newMargin > 0 && newMargin < 200) {
          contactDetails.classList.remove('up');
          cover.classList.remove('up');
          var calc = '-moz-calc(' + initMargin + ' + ' + newMargin + 'px)';
          // Divide by 40 (4 times slower and in rems)
          contactDetails.style.transform = 'translateY(' + calc + ')';
          var newPos = 'center ' + (-photoPos + (newMargin / 40)) + 'rem';
          cover.style.backgroundPosition = newPos;
        }
      };

      var onMouseUp = function onMouseUp(event) {
        contactDetails.classList.add('up');
        cover.classList.add('up');
        contactDetails.style.transform = 'translateY(' + initMargin + ')';
        cover.style.backgroundPosition = 'center -' + photoPos + 'rem';
        cover.removeEventListener('mousemove', onMouseMove);
        cover.removeEventListener('mouseup', onMouseUp);
      };

      cover.addEventListener('mousemove', onMouseMove);
      cover.addEventListener('mouseup', onMouseUp);
    });
  };

  var render = function cd_render(currentContact, tags) {
    contactData = currentContact || contactData;

    TAG_OPTIONS = tags || TAG_OPTIONS;
    isFbContact = fb.isFbContact(contactData);

    // Initially enabled and only disabled if necessary
    editContactButton.removeAttribute('disabled');

    if (isFbContact) {
      if (!fb.isFbLinked(contactData)) {
        editContactButton.setAttribute('disabled', 'disabled');
      }

      var fbContact = new fb.Contact(contactData);
      var req = fbContact.getData();

      req.onsuccess = function do_reload() {
        doReloadContactDetails(req.result);
      }

      req.onerror = function() {
        window.console.error('FB: Error while loading FB contact data');
        doReloadContactDetails(contactData);
      }
    } else {
      doReloadContactDetails(contactData);
    }
  };



  //
  // Method that generates HTML markup for the contact
  //
  var doReloadContactDetails = function doReloadContactDetails(contact) {

    detailsName.textContent = contact.name;
    contactDetails.classList.remove('no-photo');
    contactDetails.classList.remove('up');
    listContainer.innerHTML = '';
<<<<<<< HEAD
    renderFavorite(contact);
    renderOrg(contact);
    renderBday(contact);
    renderSocial(contact);
    renderPhones(contact);
    renderEmails(contact);
    renderAddresses(contact);
    renderNotes(contact);
    renderPhoto(contact);
=======
    renderFavorite();
    renderOrg();
    renderBday();

    if (fb.isEnabled) {
      renderSocial();
    }

    renderPhones();
    renderEmails();
    renderAddresses();
    renderNotes();
    renderPhoto();
>>>>>>> 25b7497a
  };

  var renderFavorite = function cd_renderFavorite(contact) {
    var favorite = isFavorite(contact);
    toggleFavoriteMessage(favorite);
    if (contact.category && contact.category.indexOf('favorite') != -1) {
      star.classList.remove('hide');
    } else {
      star.classList.add('hide');
    }
  };

  var isFavorite = function isFavorite(contact) {
    return contact != null & contact.category != null &&
              contact.category.indexOf('favorite') != -1;
  };

  var toggleFavorite = function toggleFavorite() {
    var contact = contactData;

    var favorite = !isFavorite(contact);
    toggleFavoriteMessage(favorite);
    if (favorite) {
      contact.category = contact.category || [];
      contact.category.push('favorite');
    } else {
      if (!contact.category) {
        return;
      }
      var pos = contact.category.indexOf('favorite');
      if (pos > -1) {
        delete contact.category[pos];
      }
    }

    var request = navigator.mozContacts.save(contact);
    request.onsuccess = function onsuccess() {
      var cList = contacts.List;
      /*
         Two contacts are returned because the enrichedContact is readonly
         and if the Contact is edited we need to prevent saving
         FB data on the mozContacts DB.
      */
       cList.getContactById(contact.id,
                           function onSuccess(savedContact, enrichedContact) {
        contactData = savedContact;

        if (enrichedContact) {
          cList.refresh(enrichedContact);
        } else {
          cList.refresh(contact);
        }
        renderFavorite(contactData);
      }, function onError() {
        console.error('Error reloading contact');
      });
    };
    request.onerror = function onerror() {
      console.error('Error saving favorite');
    };
  };

  var toggleFavoriteMessage = function toggleFavMessage(isFav) {
    favoriteMessage.textContent = !isFav ?
                    _('addFavorite') :
                    _('removeFavorite');
  };

  var renderOrg = function cd_renderOrg(contact) {
    if (contact.org && contact.org.length > 0 && contact.org[0] != '') {
      orgTitle.textContent = contact.org[0];
      orgTitle.className = '';
    } else {
      orgTitle.className = 'hide';
      orgTitle.textContent = '';
    }
  };

  var renderBday = function cd_renderBday(contact) {
    if (!contact.bday) {
      return;
    }

    var f = new navigator.mozL10n.DateTimeFormat();
    var birthdayFormat = _('birthdayDateFormat') || '%e %B';
    var birthdayString = f.localeFormat(contact.bday, birthdayFormat);

    var element = utils.templates.render(birthdayTemplate, {
      i: contact.id,
      bday: birthdayString
    });

    listContainer.appendChild(element);
  };

  var renderSocial = function cd_renderSocial(contact) {
    var linked = fb.isFbLinked(contact);
    if (!fb.isFbContact(contact) || linked) {
      var action = linked ? _('social-unlink') : _('social-link');
      var linked = linked ? 'false' : 'true';

      var social = utils.templates.render(socialTemplate, {
        i: contact.id,
        action: action,
        linked: linked
      });

      listContainer.appendChild(social);
    }
  }

  var renderPhones = function cd_renderPhones(contact) {
    if (!contact.tel) {
      return;
    }
    var telLength = Contacts.getLength(contact.tel);
    for (var tel = 0; tel < telLength; tel++) {
      var currentTel = contact.tel[tel];
      var telField = {
        value: currentTel.value || '',
        type: currentTel.type || TAG_OPTIONS['phone-type'][0].value,
        carrier: currentTel.carrier || '',
        i: tel
      };
      var template = utils.templates.render(phonesTemplate, telField);
      listContainer.appendChild(template);
    }
  };

  var renderEmails = function cd_renderEmails(contact) {
    if (!contact.email) {
      return;
    }
    var emailLength = Contacts.getLength(contact.email);
    for (var email = 0; email < emailLength; email++) {
      var currentEmail = contact.email[email];
      var emailField = {
        value: currentEmail['value'] || '',
        type: currentEmail['type'] || TAG_OPTIONS['email-type'][0].value,
        i: email
      };
      var template = utils.templates.render(emailsTemplate, emailField);
      listContainer.appendChild(template);
    }
  };

  var renderAddresses = function cd_renderAddresses(contact) {
    if (!contact.adr) {
      return;
    }
    for (var i = 0; i < contact.adr.length; i++) {
      var currentAddress = contact.adr[i];
      // Sanity check
      if (Contacts.isEmpty(currentAddress, ['streetAddress', 'postalCode',
        'locality', 'countryName'])) {
        continue;
      }
      var addressField = {
        streetAddress: currentAddress['streetAddress'] || '',
        postalCode: currentAddress['postalCode'] || '',
        locality: currentAddress['locality'] || '',
        countryName: currentAddress['countryName'] || '',
        type: currentAddress['type'] || TAG_OPTIONS['address-type'][0].value,
        i: i
      };
      var template = utils.templates.render(addressesTemplate, addressField);
      listContainer.appendChild(template);
    }
  };

  var renderNotes = function cd_rederNotes(contact) {
    if (!contact.note || contact.note.length === 0) {
      return;
    }
    var container = document.createElement('li');
    var title = document.createElement('h2');
    title.textContent = _('comments');
    container.appendChild(title);
    for (var i = 0; i < contact.note.length; i++) {
      var currentNote = contact.note[i];
      var noteField = {
        note: currentNote || '',
        i: i
      };
      var template = utils.templates.render(notesTemplate, noteField);
      container.appendChild(template);
      listContainer.appendChild(container);
    }
  };

  var renderPhoto = function cd_renderPhoto(contact) {
    if (contact.photo && contact.photo.length > 0) {
      contactDetails.classList.add('up');
      // Photo height + Header in rems
      var photoOffset = (photoPos + 5) * 10;
      if ((detailsInner.offsetHeight + photoOffset) < cover.clientHeight) {
        cover.style.overflow = 'hidden';
      } else {
        cover.style.overflow = 'auto';
      }
      Contacts.updatePhoto(contact.photo[0], cover);
    } else {
      cover.style.backgroundImage = '';
      cover.style.overflow = 'auto';
      contactDetails.style.transform = '';
      contactDetails.classList.add('no-photo');
    }
  };

  return {
    'init': init,
    'setContact': setContact,
    'toggleFavorite': toggleFavorite,
    'render': render
  };
})();<|MERGE_RESOLUTION|>--- conflicted
+++ resolved
@@ -155,31 +155,20 @@
     contactDetails.classList.remove('no-photo');
     contactDetails.classList.remove('up');
     listContainer.innerHTML = '';
-<<<<<<< HEAD
+
     renderFavorite(contact);
     renderOrg(contact);
     renderBday(contact);
-    renderSocial(contact);
+    
+    if(fb.isEnabled) {
+      renderSocial(contact);
+    }
+
     renderPhones(contact);
     renderEmails(contact);
     renderAddresses(contact);
     renderNotes(contact);
     renderPhoto(contact);
-=======
-    renderFavorite();
-    renderOrg();
-    renderBday();
-
-    if (fb.isEnabled) {
-      renderSocial();
-    }
-
-    renderPhones();
-    renderEmails();
-    renderAddresses();
-    renderNotes();
-    renderPhoto();
->>>>>>> 25b7497a
   };
 
   var renderFavorite = function cd_renderFavorite(contact) {
