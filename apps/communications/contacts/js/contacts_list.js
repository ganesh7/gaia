--- conflicted
+++ resolved
@@ -564,86 +564,6 @@
     }
   }
 
-<<<<<<< HEAD
-  //Search mode instructions
-  var exitSearchMode = function exitSearchMode() {
-    searchNoResult.classList.add('hide');
-    conctactsListView.classList.remove('searching');
-    searchBox.value = '';
-    inSearchMode = false;
-    // Show elements that were hidden for the search
-    if (favoriteGroup) {
-      favoriteGroup.classList.remove('hide');
-    }
-
-    // Bring back to visibilitiy the contacts
-    var allContacts = getContactsDom();
-    for (var i = 0; i < allContacts.length; i++) {
-      var contact = allContacts[i];
-      contact.classList.remove('search');
-      contact.classList.remove('hide');
-    }
-    return false;
-  };
-
-  var enterSearchMode = function searchMode() {
-    if (!inSearchMode) {
-      conctactsListView.classList.add('searching');
-      cleanContactsList();
-      inSearchMode = true;
-    }
-    return false;
-  };
-
-  var search = function performSearch() {
-
-    var pattern = new RegExp(normalizeText(searchBox.value), 'i');
-    var count = 0;
-
-    var allContacts = getContactsDom();
-    for (var i = 0; i < allContacts.length; i++) {
-      var contact = allContacts[i];
-      contact.classList.add('search');
-      var text = contact.querySelector('.item-body-exp').dataset['search'];
-      if (!pattern.test(text)) {
-        contact.classList.add('hide');
-      } else {
-        contact.classList.remove('hide');
-        count++;
-      }
-    }
-
-    if (count == 0) {
-      searchNoResult.classList.remove('hide');
-    } else {
-      searchNoResult.classList.add('hide');
-    }
-  };
-
-  var cleanContactsList = function cleanContactsList() {
-    if (favoriteGroup) {
-      favoriteGroup.classList.add('hide');
-    }
-  };
-
-  var getContactsDom = function contactsDom() {
-    var selector = ".block-item:not([data-uuid='#id#']";
-    return document.querySelectorAll(selector);
-  };
-
-  var setOrderByLastName = function setOrderByLastName(value) {
-    orderByLastName = value;
-    cleanContactsList();
-    this.load();
-  };
-
-  // When the cancel button inside the input is clicked
-  document.addEventListener('cancelInput', function() {
-    search();
-  });
-
-=======
->>>>>>> d66f92aa
   return {
     'init': init,
     'load': load,
