--- conflicted
+++ resolved
@@ -69,10 +69,7 @@
 # system dialog
 http-authentication-message=A username and password are being requested by {{host}}. The site says: "{{realm}}"
 error-title=Hmm, the app is having problems.
-<<<<<<< HEAD
-=======
 
 # value selector, time/date picker
 select-time=Select time
 ok=OK
->>>>>>> 2ecaa6f2
