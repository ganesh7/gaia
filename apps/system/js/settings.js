
var SettingsListener = {
  _callbacks: {},

  init: function sl_init() {
    if ('mozSettings' in navigator && navigator.mozSettings)
      navigator.mozSettings.onsettingchange = this.onchange.bind(this);
  },

  onchange: function sl_onchange(evt) {
    var callback = this._callbacks[evt.settingName];
    if (callback) {
      callback(evt.settingValue);
    }
  },

  observe: function sl_observe(name, defaultValue, callback) {
    var settings = window.navigator.mozSettings;
    if (!settings) {
      window.setTimeout(function() { callback(defaultValue); });
      return;
    }

    var req = settings.getLock().get(name);
    req.addEventListener('success', (function onsuccess() {
      callback(typeof(req.result[name]) != 'undefined' ?
        req.result[name] : defaultValue);
    }));

    this._callbacks[name] = callback;
  }
};

SettingsListener.init();

/* === Debug Grid === */
var GridView = {
  get grid() {
    return document.getElementById('debug-grid');
  },

  get visible() {
    return this.grid && this.grid.style.display === 'block';
  },

  hide: function gv_hide() {
    if (this.grid)
      this.grid.style.display = 'none';
  },

  show: function gv_show() {
    var grid = this.grid;
    if (!grid) {
      var style = '#debug-grid {' +
                  '  position: absolute;' +
                  '  top: 0;' +
                  '  left: 0;' +
                  '  display: block;' +
                  '  width: 100%;' +
                  '  height: 100%;' +
                  '  background: url(images/grid.png);' +
                  '  z-index: 30000;' +
                  '  opacity: 0.2;' +
                  '  pointer-events: none;' +
                  '}';
      document.styleSheets[0].insertRule(style, 0);

      grid = document.createElement('div');
      grid.id = 'debug-grid';

      document.body.appendChild(grid);
    }

    grid.style.display = 'block';
  },

  toggle: function gv_toggle() {
    this.visible ? this.hide() : this.show();
  }
};

SettingsListener.observe('debug.grid.enabled', false, function(value) {
  !!value ? GridView.show() : GridView.hide();
});

<<<<<<< HEAD
/* === LockScreen === */
SettingsListener.observe('lockscreen.enabled', true, function(value) {
  localStorage['lockscreen'] = value;
  LockScreen.setEnabled(value);
});

SettingsListener.observe('lockscreen.passcode-lock.enabled', true,
  function(value) {
    localStorage['passcode-lock'] = value;
    LockScreen.setPassCodeEnabled(value);
  }
);

=======
>>>>>>> 08fb5e53
/* === Language === */
SettingsListener.observe('language.current', 'en-US', function(value) {
  updateConnection();
});

/* === Invert Display === */
SettingsListener.observe('accessibility.invert', false, function(value) {
  var screen = document.getElementById('screen');
  if (value)
    screen.classList.add('accessibility-invert');
  else
    screen.classList.remove('accessibility-invert');
});<|MERGE_RESOLUTION|>--- conflicted
+++ resolved
@@ -83,22 +83,6 @@
   !!value ? GridView.show() : GridView.hide();
 });
 
-<<<<<<< HEAD
-/* === LockScreen === */
-SettingsListener.observe('lockscreen.enabled', true, function(value) {
-  localStorage['lockscreen'] = value;
-  LockScreen.setEnabled(value);
-});
-
-SettingsListener.observe('lockscreen.passcode-lock.enabled', true,
-  function(value) {
-    localStorage['passcode-lock'] = value;
-    LockScreen.setPassCodeEnabled(value);
-  }
-);
-
-=======
->>>>>>> 08fb5e53
 /* === Language === */
 SettingsListener.observe('language.current', 'en-US', function(value) {
   updateConnection();
