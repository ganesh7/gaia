--- conflicted
+++ resolved
@@ -22,12 +22,9 @@
 
   var cardsView = document.getElementById('cardsView');
   var cardsList = cardsView.getElementsByTagName('ul')[0];
-  var displayedApp,
-<<<<<<< HEAD
-      runningApps,
-      currentDisplayed = 0;
-=======
-      runningApps;
+  var displayedApp;
+  var runningApps;
+  var currentDisplayed = 0;
   var HVGA = document.documentElement.clientWidth < 480;
 
   /*
@@ -47,7 +44,6 @@
     var index = sizes[(HVGA) ? sizes.length - 1 : 0];
     return origin + icons[index];
   }
->>>>>>> 965d1f55
 
   // Build and display the card switcher overlay
   // Note that we rebuild the switcher each time we need it rather
@@ -111,11 +107,6 @@
 
       //display app icon on the tab
       if (DISPLAY_APP_ICON) {
-<<<<<<< HEAD
-        var icons = app.manifest.icons;
-        var iconSrc = origin + icons[Object.keys(icons)[0]];
-=======
->>>>>>> 965d1f55
         var appIcon = document.createElement('img');
 
         appIcon.classList.add('appIcon');
