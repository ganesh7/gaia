--- conflicted
+++ resolved
@@ -243,11 +243,8 @@
       this._toasterGD.stopDetecting();
     }).bind(this), this.TOASTER_TIMEOUT);
 
-<<<<<<< HEAD
+    this.updateStatusBarIcon(true);
     return notificationNode;
-=======
-    this.updateStatusBarIcon(true);
->>>>>>> 74fc0a99
   },
 
   removeNotification: function ns_removeNotification(notificationID) {
