/* -*- Mode: Java; tab-width: 2; indent-tabs-mode: nil; c-basic-offset: 2 -*- /
/* vim: set shiftwidth=2 tabstop=2 autoindent cindent expandtab: */

'use strict';

<<<<<<< HEAD
var SoundManager = {
  /*
  * return the current volume
  * Must not mutate directly - use changeVolume.
  * Listen to 'volumechange' event to properly handle status changes
  */
  currentVolume: 5,

  init: function soundManager_init() {
    window.addEventListener('volumeup', this);
    window.addEventListener('volumedown', this);
  },

  handleEvent: function soundManager_handleEvent(evt) {
    if (!ScreenManager.screenEnabled)
      return;

    switch (evt.type) {
      case 'volumeup':
        this.changeVolume(1);
        break;
      case 'volumedown':
        this.changeVolume(-1);
        break;
    }
  },

  changeVolume: function soundManager_changeVolume(delta) {
    var volume = this.currentVolume + delta;
    this.currentVolume = volume = Math.max(0, Math.min(10, volume));
=======
(function() {
  window.addEventListener('keydown', handleEvent);

  function handleEvent(evt) {
    if (!ScreenManager.screenEnabled)
      return;

    if (evt.keyCode === evt.DOM_VK_PAGE_UP) {
      changeVolume(1);
    } else if (evt.keyCode === evt.DOM_VK_PAGE_DOWN) {
      changeVolume(-1);
    }
  }

  var currentVolume = 5;
  if ('mozSettings' in navigator) {
    var req = navigator.mozSettings.getLock().set({
      'audio.volume.master': currentVolume / 10
    });
  }

  var activeTimeout = 0;
  function changeVolume(delta) {
    var volume = currentVolume + delta;
    currentVolume = volume = Math.max(0, Math.min(10, volume));
>>>>>>> 688e0ddf

    var notification = document.getElementById('volume');
    var classes = notification.classList;
    if (volume == 0) {
      classes.add('vibration');
    } else {
      classes.remove('vibration');
    }

    var steps = notification.children;
    for (var i = 0; i < steps.length; i++) {
      var step = steps[i];
      if (i < volume) {
        step.classList.add('active');
      } else {
        step.classList.remove('active');
      }
    }

    classes.add('visible');
    window.clearTimeout(activeTimeout);
    activeTimeout = window.setTimeout(function hideSound() {
      classes.remove('visible');
    }, 1500);

    if ('mozSettings' in navigator) {
      navigator.mozSettings.getLock().set({
        'audio.volume.master': currentVolume / 10
      });
    }

    fireVolumeChangeEvent();
  }

  function fireVolumeChangeEvent() {
    var evt = document.createEvent('CustomEvent');
    evt.initCustomEvent('volumechange',
      /* canBubble */ true, /* cancelable */ false,
      { currentVolume: currentVolume });
    window.dispatchEvent(evt);
  }
})();
<|MERGE_RESOLUTION|>--- conflicted
+++ resolved
@@ -3,51 +3,13 @@
 
 'use strict';
 
-<<<<<<< HEAD
-var SoundManager = {
-  /*
-  * return the current volume
-  * Must not mutate directly - use changeVolume.
-  * Listen to 'volumechange' event to properly handle status changes
-  */
-  currentVolume: 5,
-
-  init: function soundManager_init() {
-    window.addEventListener('volumeup', this);
-    window.addEventListener('volumedown', this);
-  },
-
-  handleEvent: function soundManager_handleEvent(evt) {
-    if (!ScreenManager.screenEnabled)
-      return;
-
-    switch (evt.type) {
-      case 'volumeup':
-        this.changeVolume(1);
-        break;
-      case 'volumedown':
-        this.changeVolume(-1);
-        break;
-    }
-  },
-
-  changeVolume: function soundManager_changeVolume(delta) {
-    var volume = this.currentVolume + delta;
-    this.currentVolume = volume = Math.max(0, Math.min(10, volume));
-=======
 (function() {
-  window.addEventListener('keydown', handleEvent);
-
-  function handleEvent(evt) {
-    if (!ScreenManager.screenEnabled)
-      return;
-
-    if (evt.keyCode === evt.DOM_VK_PAGE_UP) {
-      changeVolume(1);
-    } else if (evt.keyCode === evt.DOM_VK_PAGE_DOWN) {
-      changeVolume(-1);
-    }
-  }
+  window.addEventListener('volumeup', function() {
+    changeVolume(1);
+  });
+  window.addEventListener('volumedown', function() {
+    changeVolume(-1);
+  });
 
   var currentVolume = 5;
   if ('mozSettings' in navigator) {
@@ -60,7 +22,6 @@
   function changeVolume(delta) {
     var volume = currentVolume + delta;
     currentVolume = volume = Math.max(0, Math.min(10, volume));
->>>>>>> 688e0ddf
 
     var notification = document.getElementById('volume');
     var classes = notification.classList;
@@ -102,4 +63,4 @@
       { currentVolume: currentVolume });
     window.dispatchEvent(evt);
   }
-})();
+})();