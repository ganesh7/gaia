/* -*- Mode: Java; tab-width: 2; indent-tabs-mode: nil; c-basic-offset: 2 -*- /
/* vim: set shiftwidth=2 tabstop=2 autoindent cindent expandtab: */

//
// This file calls getElementById without waiting for an onload event, so it
// must have a defer attribute or be included at the end of the <body>.
//
// This module is responsible for launching apps and for allowing
// the user to switch among apps and kill apps.  Specifically, it handles:
//   launching apps,
//   killing apps
//   keeping track of the set of running apps (which we call tasks here)
//   keeping track of which task is displayed (the foreground task)
//   changing the foreground task
//   hiding all apps to display the homescreen
//   displaying the app switcher to allow the user to switch and kill apps
//   performing appropriate transition animations between:
//      the homescreen and an app
//      the homescreen and the switcher
//      an app and the homescreen
//      the switcher and the homescreen
//      the switcher and the current foreground task
//      the switcher and a different task
//   Handling Home key events to switch to the homescreen and the switcher
//
// The public API of the module is small. It defines an WindowManager object
// with these methods:
//
//    launch(origin): switch to the specified app
//    kill(origin, callback): stop specified app
//    reload(origin): reload the given app
//    getDisplayedApp(origin): return the origin of the currently displayed app
//    setOrientationForApp(origin): set the phone to orientation to a given app
//    getAppFrame(origin): returns the iframe element for the specified origin
//      which is assumed to be running.  This is only currently used
//      for tests and chrome stuff: see the end of the file
//    getNumberOfRunningApps(): returns the numbers of running apps.
//    setAppSize(origin): set/reset the size of the given app to it's origin
//      state, only used by keyboard manager to restore the app window.
//      XXX: should be removed.
//    setDisplayedApp(origin): set displayed app.
//      XXX: should be removed.
//
// This module does not (at least not currently) have anything to do
// with the homescreen.  It simply assumes that if it hides all running
// apps the homescreen will show
//
// TODO
// It would be nice eventually to centralize much of the homescreen
// event handling code in a single place. When or if we do that, then
// this module will just expose methods for managing the list of apps
// and app visibility but will leave all the event handling to another module.
//

'use strict';

var WindowManager = (function() {
  // Holds the origin of the home screen, which should be the first
  // app we launch through web activity during boot
  var homescreen = null;
  var homescreenURL = '';
  var homescreenManifestURL = '';

  // Screenshot in sprite -- to use, or not to use,
  // that's the question.
  var useScreenshotInSprite = true;

  // keep the reference of inline activity frame here
  var inlineActivityFrame = null;

  // keep the reference of inline activity frame here
  var inlineActivityFrame = null;

  // Some document elements we use
  var loadingIcon = document.getElementById('statusbar-loading');
  var windows = document.getElementById('windows');
  var dialogOverlay = document.getElementById('dialog-overlay');
  var screenElement = document.getElementById('screen');
  var banner = document.getElementById('system-banner');
  var bannerContainer = banner.firstElementChild;

  //
  // The set of running apps.
  // This is a map from app origin to an object like this:
  // {
  //    name: the app's name
  //    manifest: the app's manifest object
  //    frame: the iframe element that the app is displayed in
  //    launchTime: last time when app gets active
  // }
  //
  var runningApps = {};
  var numRunningApps = 0; // appendFrame() and removeFrame() maintain this count
  var nextAppId = 0;      // to give each app's iframe a unique id attribute

  // The origin of the currently displayed app, or null if there isn't one
  var displayedApp = null;

  // Public function. Return the origin of the currently displayed app
  // or null if there is none.
  function getDisplayedApp() {
    return displayedApp || null;
  }

  // Make the specified app the displayed app.
  // Public function.  Pass null to make the homescreen visible
  function launch(origin) {
    // If it is already being displayed, do nothing
    if (displayedApp === origin)
      return;

    // If the app is already running (or there is no app), just display it
    if (!origin || isRunning(origin))
      setDisplayedApp(origin);

    // launch() can be called from outside the card switcher
    // hiding it if needed
    if (CardsView.cardSwitcherIsShown())
      CardsView.cardTaskSwitcher();
  }

  function isRunning(origin) {
    return runningApps.hasOwnProperty(origin);
  }

  function getAppFrame(origin) {
    if (isRunning(origin))
      return runningApps[origin].frame;
    else
      return null;
  }

  // Set the size of the app's iframe to match the size of the screen.
  // We have to call this on resize events (which happen when the
  // phone orientation is changed). And also when an app is launched
  // and each time an app is brought to the front, since the
  // orientation could have changed since it was last displayed
  function setAppSize(origin) {
    var app = runningApps[origin];
    if (!app)
      return;

    var frame = app.frame;
    var manifest = app.manifest;

    var cssWidth = window.innerWidth + 'px';
    var cssHeight = window.innerHeight - StatusBar.height + 'px';

    if (app.manifest.fullscreen)
      cssHeight = window.innerHeight + 'px';

    frame.style.width =
      dialogOverlay.style.width = cssWidth;

    frame.style.height =
      dialogOverlay.style.height = cssHeight;

    setInlineActivityFrameSize();
  }

  // Copy the dimension of the currently displayed app
  function setInlineActivityFrameSize() {
    if (!inlineActivityFrame)
      return;

    var app = runningApps[displayedApp];
    var appFrame = app.frame;
    var frame = inlineActivityFrame;

    frame.style.width = appFrame.style.width;
    frame.style.height = appFrame.style.height;
  }

  var openFrame = null;
  var closeFrame = null;
  var openCallback = null;
  var closeCallback = null;

  // Create a window sprite element to perform windows open/close
  // animations.
  var sprite = document.createElement('div');
  sprite.id = 'windowSprite';
  sprite.dataset.zIndexLevel = 'window-sprite';
  screenElement.appendChild(sprite);
  sprite.appendChild(document.createElement('div'));

  // This event handler is triggered when the transition ends.
  // We're going to do two transitions, so it gets called twice.
  sprite.addEventListener('transitionend', function spriteTransition(e) {
    var prop = e.propertyName;
    switch (sprite.className) {
      case 'opening':
        // transitionend will be called twice since we touched two properties.
        // Only responsive to the property that takes the longest to transit
        if (prop !== 'transform')
          return;

        openFrame.classList.add('active');
        windows.classList.add('active');

        // If frame is still unpainted to this point, we will have to pause
        // the transition and wait for the mozbrowserfirstpaint event.
        if ('unpainted' in openFrame.dataset) {
          openFrame.addEventListener(
            'mozbrowserfirstpaint', function continueSpriteTransition() {
              openFrame.removeEventListener(
                'mozbrowserfirstpaint', continueSpriteTransition);

              // Run getAppScreenshotFromFrame() to ensure all CSS backgrounds
              // of the apps are loaded.
              getAppScreenshotFromFrame(displayedApp,
                function screenshotTaken() {
                  sprite.className = 'opened';
                });
            });

          return;
        }

        sprite.className = 'opened';
        break;

      case 'opened':
        openFrame.setVisible(true);
        openFrame.focus();

        // Dispatch an 'appopen' event.
        var evt = document.createEvent('CustomEvent');
        evt.initCustomEvent('appopen', true, false, { origin: displayedApp });
        openFrame.dispatchEvent(evt);

        setTimeout(openCallback);

        sprite.style.background = '';
        sprite.className = '';

        break;

      case 'closing':
        closeFrame.classList.remove('active');
        windows.classList.remove('active');

        screenElement.classList.remove('fullscreen-app');

        sprite.className = 'closed';
        break;

      case 'closed':
        // transitionend will be called twice since we touched two properties.
        // Only responsive to the property that takes the longest to transit
        if (prop !== 'transform')
          return;

        setTimeout(closeCallback);

        sprite.style.background = '';
        sprite.className = '';

        break;
    }
  });

  // On-disk database for window manager.
  // It's only for app screenshots right now.
  var database = null;
  var DB_SCREENSHOT_OBJSTORE = 'screenshots';

  (function openDatabase() {
    var DB_VERSION = 1;
    var DB_NAME = 'window_manager';

    var req = window.indexedDB.open(DB_NAME, DB_VERSION);
    req.onerror = function() {
      console.error('Window Manager: opening database failed.');
    };
    req.onupgradeneeded = function databaseUpgradeneeded() {
      database = req.result;

      if (database.objectStoreNames.contains(DB_SCREENSHOT_OBJSTORE))
        database.deleteObjectStore(DB_SCREENSHOT_OBJSTORE);

      var store = database.createObjectStore(
          DB_SCREENSHOT_OBJSTORE, { keyPath: 'origin' });
    };

    req.onsuccess = function databaseSuccess() {
      database = req.result;
    };
  })();

  function putAppScreenshotToDatabase(origin, data) {
    if (!database)
      return;

    var txn = database.transaction(DB_SCREENSHOT_OBJSTORE, 'readwrite');
    txn.onerror = function() {
      console.warn(
        'Window Manager: transaction error while trying to save screenshot.');
    };
    var store = txn.objectStore(DB_SCREENSHOT_OBJSTORE);
    var req = store.put({
      origin: origin,
      screenshot: data
    });
    req.onerror = function(evt) {
      console.warn(
        'Window Manager: put error while trying to save screenshot.');
    };
  }

  function getAppScreenshotFromDatabase(origin, callback) {
    if (!database) {
      console.warn(
        'Window Manager: Neither database nor app frame is ' +
        'ready for getting screenshot.');

      callback();
      return;
    }

    var req = database.transaction(DB_SCREENSHOT_OBJSTORE)
              .objectStore(DB_SCREENSHOT_OBJSTORE).get(origin);
    req.onsuccess = function() {
      if (!req.result) {
        console.log('Window Manager: No screenshot in database. ' +
           'This is expected from a fresh installed app.');
        callback();

        return;
      }

      callback(req.result.screenshot, true);
    }
    req.onerror = function(evt) {
      console.warn('Window Manager: get screenshot from database failed.');
      callback();
    };
  }

  function deleteAppScreenshotFromDatabase(origin) {
    var txn = database.transaction(DB_SCREENSHOT_OBJSTORE);
    var store = txn.objectStore(DB_SCREENSHOT_OBJSTORE);

    store.delete(origin);
  }

  function getAppScreenshotFromFrame(origin, callback) {
    var app = runningApps[origin];

    if (!app || !app.frame) {
      callback();
      return;
    }

    var req = app.frame.getScreenshot();

    // Workaround https://bugzilla.mozilla.org/show_bug.cgi?id=787519
    var isTimeout = false;
    var timer = setTimeout(function getScreenshotTimeout() {
      console.warn('Window Manager: getScreenshot timeout.');
      isTimeout = true;
      callback();
    }, 500);

    req.onsuccess = function(evt) {
      if (isTimeout)
        return;

      clearTimeout(timer);
      var result = evt.target.result;
      callback(result, false);
    };

    req.onerror = function(evt) {
      if (isTimeout)
        return;

      clearTimeout(timer);

      console.warn('Window Manager: getScreenshot failed.');
      callback();
    };
  }

  // Meta method for get the screenshot from the app frame,
  // and save it to database.
  function saveAppScreenshot(origin, callback) {
    getAppScreenshotFromFrame(origin, function gotScreenshot(screenshot) {
      if (callback)
        callback(screenshot);

      if (!screenshot)
        return;

      putAppScreenshotToDatabase(origin, screenshot);
    });
  }

  // Meta method for getting app screenshot from database, or
  // get it from the app frame.
  function getAppScreenshot(origin, callback) {
    if (!callback)
      return;

    var app = runningApps[origin];

    // If the frame is just being append and app content is just being loaded,
    // let's get the screenshot from the database instead.
    if (!app || 'unpainted' in app.frame.dataset) {
      getAppScreenshotFromDatabase(origin, callback);
      return;
    }

    getAppScreenshotFromFrame(origin, function(screenshot, isCached) {
      if (!screenshot) {
        getAppScreenshotFromDatabase(origin, callback);
        return;
      }

      callback(screenshot, isCached);
    });
  }

  function afterPaint(callback) {
    window.addEventListener('MozAfterPaint', function afterPainted() {
      window.removeEventListener('MozAfterPaint', afterPainted);
      setTimeout(callback);
    });
  }

  // Perform an "open" animation for the app's iframe
  function openWindow(origin, callback) {
    var app = runningApps[origin];
    openFrame = app.frame;

    openCallback = callback || function() {};

    if (origin === homescreen) {
      openCallback();
      windows.classList.add('active');
      openFrame.classList.add('homescreen');
      openFrame.setVisible(true);
      openFrame.focus();
    } else {
      if (app.manifest.fullscreen)
        screenElement.classList.add('fullscreen-app');

      // Get the screenshot of the app and put it on the sprite
      // before starting the transition
      sprite.className = 'before-open';
      getAppScreenshot(origin, function(screenshot, isCached) {
        sprite.dataset.mask = isCached;

        if (!screenshot || !useScreenshotInSprite) {
          sprite.dataset.mask = false;
          sprite.className = 'opening';
          return;
        }

        sprite.style.background = '#fff url(' + screenshot + ')';
        // Make sure Gecko paint the sprite first
        afterPaint(function() {
          // Start the transition
          sprite.className = 'opening';
        });
      });
    }
  }

  function closeWindow(origin, callback) {
    var app = runningApps[origin];
    closeFrame = app.frame;
    closeCallback = callback || function() {};

    // Send a synthentic 'appwillclose' event.
    // The keyboard uses this and the appclose event to know when to close
    // See https://github.com/andreasgal/gaia/issues/832
    var evt = document.createEvent('CustomEvent');
    evt.initCustomEvent('appwillclose', true, false, { origin: origin });
    closeFrame.dispatchEvent(evt);

    // Take keyboard focus away from the closing window
    closeFrame.blur();
    closeFrame.setVisible(false);

    // Get the screenshot of the app and put it on the sprite
    // before starting the transition
    sprite.className = 'before-close';
    getAppScreenshot(origin, function(screenshot, isCached) {
      sprite.dataset.mask = isCached;

      if (!screenshot || !useScreenshotInSprite) {
        sprite.dataset.mask = false;
        sprite.className = 'closing';
        return;
      }

      sprite.style.background = '#fff url(' + screenshot + ')';
      // Make sure Gecko paint the sprite first
      afterPaint(function() {
        // Start the transition
        sprite.className = 'closing';
      });
    });
  }

  // Ensure the homescreen is loaded and return its frame.  Restarts
  // the homescreen app if it was killed in the background.
  function ensureHomescreen() {
    if (!isRunning(homescreen)) {
      var app = Applications.getByManifestURL(homescreenManifestURL);
      appendFrame(homescreen, homescreenURL,
                  app.manifest.name, app.manifest, app.manifestURL);
      setAppSize(homescreen);
      openWindow(homescreen, null);
    }
    return runningApps[homescreen].frame;
  }

  // Switch to a different app
  function setDisplayedApp(origin, callback) {
    var currentApp = displayedApp, newApp = origin || homescreen;

    // Returns the frame reference of the home screen app.
    // Restarts the homescreen app if it was killed in the background.
    var homescreenFrame = ensureHomescreen();

    // Discard any existing activity
    stopInlineActivity();

    // Case 1: the app is already displayed
    if (currentApp && currentApp == newApp) {
      // Just run the callback right away
      if (callback)
        callback();
    }
    // Case 2: null->homescreen || homescreen->app
    else if ((!currentApp && newApp == homescreen) ||
             (currentApp == homescreen && newApp)) {
      if (!currentApp)
        homescreenFrame.setVisible(true);
      setAppSize(newApp);

      openWindow(newApp, function windowOpened() {
        // Move the homescreen into the background only
        // after the transition completes, since it's
        // visible during the transition.
        if (currentApp)
          homescreenFrame.setVisible(false);

        if (callback)
          callback();
      });
    }
    // Case 3: app->homescreen
    else if (currentApp && currentApp != homescreen && newApp == homescreen) {
      // Animate the window close.  Ensure the homescreen is in the
      // foreground since it will be shown during the animation.
      homescreenFrame.setVisible(true);
      setAppSize(newApp);
      closeWindow(currentApp, callback);
    }
    // Case 4: app-to-app transition
    else {
      setAppSize(newApp);
      closeWindow(currentApp, function closeWindow() {
        openWindow(newApp, callback);
      });
    }

    // Set homescreen as active,
    // to control the z-index between homescreen & keyboard iframe
    if ((newApp == homescreen) && homescreenFrame) {
      homescreenFrame.classList.add('active');
    } else {
      homescreenFrame.classList.remove('active');
    }

    // Lock orientation as needed
    if (newApp == null) {  // going to the homescreen, so force portrait
      screen.mozLockOrientation('portrait-primary');
    } else {
      setOrientationForApp(newApp);
    }

    // Record the time when app was launched,
    // need this to display apps in proper order on CardsView.
    // We would also need this to determined the freshness of the frame
    // for making screenshots.
    if (newApp)
      runningApps[newApp].launchTime = Date.now();

    // Set displayedApp to the new value
    displayedApp = origin;

    // Update the loading icon since the displayedApp is changed
    updateLoadingIcon();

    // If the app has a attention screen open, displaying it
    AttentionScreen.showForOrigin(origin);
  }

  function setOrientationForApp(origin) {
    if (origin == null) { // homescreen
      screen.mozLockOrientation('portrait-primary');
      return;
    }

    var app = runningApps[origin];
    if (!app)
      return;
    var manifest = app.manifest;
    if (manifest.orientation) {
      var rv = screen.mozLockOrientation(manifest.orientation);
      if (rv === false) {
        console.warn('screen.mozLockOrientation() returned false for',
                     origin, 'orientation', manifest.orientation);
      }
    }
    else {  // If no orientation was requested, then let it rotate
      screen.mozUnlockOrientation();
    }
  }

  var isOutOfProcessDisabled = false;
  SettingsListener.observe('debug.oop.disabled', false, function(value) {
    isOutOfProcessDisabled = value;
  });

  function createFrame(origin, url, name, manifest, manifestURL) {
    var frame = document.createElement('iframe');
    frame.setAttribute('mozallowfullscreen', 'true');
    frame.className = 'appWindow';
    frame.dataset.frameOrigin = origin;
    frame.src = url;

    // Note that we don't set the frame size here.  That will happen
    // when we display the app in setDisplayedApp()

    // Most apps currently need to be hosted in a special 'mozbrowser' iframe.
    // They also need to be marked as 'mozapp' to be recognized as apps by the
    // platform.
    frame.setAttribute('mozbrowser', 'true');
    frame.setAttribute('mozapp', manifestURL);

    // These apps currently have bugs preventing them from being
    // run out of process. All other apps will be run OOP.
    //
    var outOfProcessBlackList = [
      // Bugs that are shared among multiple apps are listed here.
      // Bugs that affect only specific apps should be listed under
      // the apps themselves.
      //
      // Keyboard always shows up alpha when app using keyboard is run OOP
      //   https://bugzilla.mozilla.org/show_bug.cgi?id=776118
      // Keyboard doesn't show up correctly when app run OOP
      //   https://github.com/mozilla-b2g/gaia/issues/2656

      'Browser',
      // Requires nested content processes (bug 761935)

      'Cost Control',
      // Cross-process SMS (bug 775997)

      'E-Mail',
      // SSL/TLS support can only happen in the main process although
      // the TCP support without security will accidentally work OOP
      // (bug 770778)

      'Image Uploader',
      // Cannot upload files when OOP
      // bug 783878

      // /!\ Also remove it from outOfProcessBlackList of background_service.js
      // Once this app goes OOP. (can be done by reverting a commit)
      'Messages',
      // Crashes when launched OOP (bug 775997)

      'Settings'
      // Bluetooth is not remoted yet (bug 755943)
    ];

    if (!isOutOfProcessDisabled &&
        outOfProcessBlackList.indexOf(name) === -1) {
      // FIXME: content shouldn't control this directly
      frame.setAttribute('remote', 'true');
      console.info('%%%%% Launching', name, 'as remote (OOP)');
    } else {
      console.info('%%%%% Launching', name, 'as local');
    }

    return frame;
  }

  function appendFrame(origin, url, name, manifest, manifestURL) {
    // Create the <iframe mozbrowser mozapp> that hosts the app
    var frame = createFrame(origin, url, name, manifest, manifestURL);
    frame.id = 'appframe' + nextAppId++;
    frame.dataset.frameType = 'window';

<<<<<<< HEAD
=======
    // frames are began unpainted. This dataset value will pause the
    // opening sprite transition so users will not see whitish screen.
    frame.dataset.unpainted = true;
    frame.addEventListener('mozbrowserfirstpaint', function painted() {
      frame.removeEventListener('mozbrowserfirstpaint', painted);
      delete frame.dataset.unpainted;

      // Save the screenshot when we got mozbrowserfirstpaint event,
      // regardless of the sprite transition state.
      // setTimeout() here ensures that we get the screenshot with content.
      setTimeout(function() {
        saveAppScreenshot(origin);
      });
    });

>>>>>>> 990890bb
    // Add the iframe to the document
    windows.appendChild(frame);

    // And map the app origin to the info we need for the app
    runningApps[origin] = {
      name: name,
      manifest: manifest,
      frame: frame,
      launchTime: 0
    };

    numRunningApps++;
  }

  function startInlineActivity(origin, url, name, manifest, manifestURL) {
    // Create the <iframe mozbrowser mozapp> that hosts the app
    var frame = createFrame(origin, url, name, manifest, manifestURL);
    frame.classList.add('inlineActivity');
    frame.dataset.frameType = 'inline-activity';
<<<<<<< HEAD
=======

    // Start the transition only until the frame is painted
>>>>>>> 990890bb
    frame.addEventListener('mozbrowserfirstpaint', function painted() {
      frame.removeEventListener('mozbrowserfirstpaint', painted);
      frame.classList.add('active');
      screenElement.classList.add('inline-activity');
    });

    // Discard any existing activity
    stopInlineActivity();

    // Save the reference
    inlineActivityFrame = frame;

    // Set the size
    setInlineActivityFrameSize();

    // Add the iframe to the document
    windows.appendChild(frame);
  }

  function removeFrame(origin) {
    var app = runningApps[origin];
    if (app.frame)
      windows.removeChild(app.frame);
    delete runningApps[origin];
    numRunningApps--;
  }

  function stopInlineActivity() {
    if (!inlineActivityFrame)
      return;

    var frame = inlineActivityFrame;
    inlineActivityFrame = null;

    frame.classList.remove('active');
    screenElement.classList.remove('inline-activity');

    frame.addEventListener('transitionend', function frameTransitionend() {
      frame.removeEventListener('transitionend', frameTransitionend);
      windows.removeChild(frame);
    });
  }

  // Start running the specified app.
  // In order to have a nice smooth open animation,
  // we don't actually set the iframe src property until
  // the animation has completed.
  function start(origin) {
    if (isRunning(origin))
      return;

    var app = Applications.getByOrigin(origin);

    // TODO: is the startPoint argument implemented?
    // and is it passed back to us in the webapps-launch method?
    // If so, we could use that to pass a query string or fragmentid
    // to append to the apps' URL.
    app.launch();
  }

  // There are two types of mozChromeEvent we need to handle
  // in order to launch the app for Gecko
  window.addEventListener('mozChromeEvent', function(e) {
    var manifestURL = e.detail.manifestURL;
    if (!manifestURL)
      return;

    var app = Applications.getByManifestURL(manifestURL);
    if (!app)
      return;

    var name = app.manifest.name;
    var origin = app.origin;

    // Check if it's a virtual app from a entry point.
    // If so, change the app name and origin to the
    // entry point.
    var entryPoints = app.manifest.entry_points;
    if (entryPoints) {
      var givenPath = e.detail.url.substr(origin.length);

      // Workaround here until the bug (to be filed) is fixed
      // Basicly, gecko is sending the URL without launch_path sometimes
      for (var ep in entryPoints) {
        var currentEp = entryPoints[ep];
        var path = givenPath;
        if (path.indexOf('?') != -1) {
          path = path.substr(0, path.indexOf('?'));
        }

        //Remove the origin and / to find if if the url is the entry point
        if (path.indexOf('/' + ep) == 0 &&
            (currentEp.launch_path == path)) {
          origin = origin + currentEp.launch_path;
          name = currentEp.name;
        }
      }
    }

    switch (e.detail.type) {
      // mozApps API is asking us to launch the app
      // We will launch it in foreground
      case 'webapps-launch':
        if (!isRunning(origin)) {
          appendFrame(origin, e.detail.url,
                      name, app.manifest, app.manifestURL);
        }

        setDisplayedApp(origin, null, 'window');
        break;

      // System Message Handler API is asking us to open the specific URL
      // that handles the pending system message.
      // We will launch it in background if it's not handling an activity.
      case 'open-app':
        if (e.detail.isActivity && e.detail.target.disposition == 'inline') {
          // Inline activities behaves more like a dialog,
          // let's deal them here.

          startInlineActivity(origin, e.detail.url,
                              name, app.manifest, app.manifestURL);

          return;
        }

        if (isRunning(origin)) {
          // If the app is in foreground, it's too risky to change it's
          // URL. We'll ignore this request.
          if (displayedApp !== origin) {
            var frame = getAppFrame(origin);

            // If the app is opened and it is loaded to the correct page,
            // then there is nothing to do.
            if (frame.src !== e.detail.url) {
              // Rewrite the URL of the app frame to the requested URL.
              // XXX: We could ended opening URls not for the app frame
              // in the app frame. But we don't care.
              frame.src = e.detail.url;
            }
          }
        } else if (origin !== homescreen) {
          // XXX: We could ended opening URls not for the app frame
          // in the app frame. But we don't care.
          appendFrame(origin, e.detail.url,
                      name, app.manifest, app.manifestURL);
        } else {
          ensureHomescreen();
        }

        // If nothing is opened yet, consider the first application opened
        // as the homescreen.
        if (!homescreen) {
          homescreen = origin;

          // Save the entry manifest URL and launch URL so that we can restart
          // the homescreen later, if necessary.
          homescreenURL = e.detail.url;
          homescreenManifestURL = manifestURL;
          return;
        }

        // We will only bring web activity handling apps to the foreground
        if (!e.detail.isActivity)
          return;

        // XXX: the correct way would be for UtilityTray to close itself
        // when there is a appwillopen/appopen event.
        UtilityTray.hide();

        setDisplayedApp(origin);

        break;
    }
  });

  // If the application tried to close themselves by calling window.close()
  // we will handle that here.
  // XXX: currently broken, see
  // https://bugzilla.mozilla.org/show_bug.cgi?id=789392
  window.addEventListener('mozbrowserclose', function(e) {
    if (!'frameType' in e.target.dataset)
      return;

    switch (e.target.dataset.frameType) {
      case 'window':
        kill(e.target.dataset.frameOrigin);
        break;

      case 'inline-activity':
        stopInlineActivity();
        break;
    }
  });

  // If there is a new application coming in, we should switch to
  // home screen so the user would see the icon pops up.
  window.addEventListener('applicationinstall', function(e) {
    setDisplayedApp(homescreen);
  });

  // Deal with application uninstall event
  // if the application is being uninstalled, we ensure it stop running here.
  window.addEventListener('applicationuninstall', function(e) {
    kill(e.detail.application.origin);

    deleteAppScreenshotFromDatabase(e.detail.application.origin);
  });

  function showCrashBanner(manifestURL) {
    var app = Applications.getByManifestURL(manifestURL);
    var _ = navigator.mozL10n.get;
    banner.addEventListener('animationend', function animationend() {
      banner.removeEventListener('animationend', animationend);
      banner.classList.remove('visible');
    });
    banner.classList.add('visible');

    bannerContainer.textContent = _('foreground-app-crash-notification',
      { name: app.manifest.name });
  }

  // Deal with crashed apps
  window.addEventListener('mozbrowsererror', function(e) {
    if (!'frameType' in e.target.dataset)
<<<<<<< HEAD
      return;

    if (e.target.dataset.frameType == 'inline-activity') {
      stopInlineActivity();
      return;
    }

    if (e.target.dataset.frameType !== 'window')
      return;

=======
      return;

    var origin = e.target.dataset.frameOrigin;
    var manifestURL = e.target.getAttribute('mozapp');

    if (e.target.dataset.frameType == 'inline-activity') {
      stopInlineActivity();
      showCrashBanner(manifestURL);
      return;
    }

    if (e.target.dataset.frameType !== 'window')
      return;

>>>>>>> 990890bb
    /*
      detail.type = error (Server Not Found case)
      is handled in Modal Dialog
    */
    if (e.detail.type !== 'fatal')
      return;

    // If the crashing app is currently displayed, we will present
    // the user with a banner notification.
    if (displayedApp == origin)
      showCrashBanner(manifestURL);

    // If the crashing app is the home screen app and it is the displaying app
    // we will need to relaunch it right away.
    // Alternatively, if home screen is not the displaying app,
    // we will not relaunch it until the foreground app is closed.
    // (to be dealt in setDisplayedApp(), not here)
    if (displayedApp == homescreen) {
      kill(origin, ensureHomescreen);
      return;
    }

    // Actually remove the frame, and trigger the closing transition
    // if the app is currently displaying
    kill(origin);
  });

  // Stop running the app with the specified origin
  function kill(origin, callback) {
    if (!isRunning(origin))
      return;

    // If the app is the currently displayed app, switch to the homescreen
    if (origin === displayedApp) {
      setDisplayedApp(homescreen, function() {
        removeFrame(origin);
        if (callback)
          setTimeout(callback);
      });
    } else {
      removeFrame(origin);
    }
  }

  // Reload the frame of the running app
  function reload(origin) {
    if (!isRunning(origin))
      return;

    var app = runningApps[origin];
    app.frame.reload(true);
  }

  // Update the loading icon on the status bar
  function updateLoadingIcon() {
    var origin = displayedApp;
    // If there aren't any origin, that means we are moving to
    // the homescreen. Let's hide the icon.
    if (!origin) {
      loadingIcon.classList.remove('app-loading');
      return;
    }

    // Actually update the icon.
    // Hide it if the loading property is not true.
    var app = runningApps[origin];

    if (app.frame.dataset.loading) {
      loadingIcon.classList.add('app-loading');
    } else {
      loadingIcon.classList.remove('app-loading');
    }
  };

  // Listen for mozbrowserloadstart to update the loading status
  // of the frames
  window.addEventListener('mozbrowserloadstart', function(e) {
    var dataset = e.target.dataset;
    // Only update frames open by ourselves
    if (!('frameType' in dataset) || dataset.frameType !== 'window')
      return;

    dataset.loading = true;

    // Update the loading icon only if this is the displayed app
    if (displayedApp == dataset.frameOrigin) {
      updateLoadingIcon();
    }
  });

  // Listen for mozbrowserloadend to update the loading status
  // of the frames
  window.addEventListener('mozbrowserloadend', function(e) {
    var dataset = e.target.dataset;
    // Only update frames open by ourselves
    if (!('frameType' in dataset) || dataset.frameType !== 'window')
      return;

    delete dataset.loading;

    // Update the loading icon only if this is the displayed app
    if (displayedApp == dataset.frameOrigin) {
      updateLoadingIcon();
    }
  });

  // When a resize event occurs, resize the running app, if there is one
  // When the status bar is active it doubles in height so we need a resize
  var appResizeEvents = ['resize', 'status-active', 'status-inactive'];
  appResizeEvents.forEach(function eventIterator(event) {
    window.addEventListener(event, function() {
      if (displayedApp)
        setAppSize(displayedApp);
    });
  });

  window.addEventListener('home', function(e) {
    // If the lockscreen is active, it will stop propagation on this event
    // and we'll never see it here. Similarly, other overlays may use this
    // event to hide themselves and may prevent the event from getting here.
    // Note that for this to work, the lockscreen and other overlays must
    // be included in index.html before this one, so they can register their
    // event handlers before we do.
    if (document.mozFullScreen) {
      document.mozCancelFullScreen();
    } else if (inlineActivityFrame) {
      stopInlineActivity();
    } else if (displayedApp !== homescreen) {
      setDisplayedApp(homescreen);
    } else {
      new MozActivity({
        name: 'view',
        data: {
          type: 'application/x-application-list'
        }
      });
    }
  });

  // Cancel dragstart event to workaround
  // https://bugzilla.mozilla.org/show_bug.cgi?id=783076
  // which stops OOP home screen pannable with left mouse button on
  // B2G/Desktop.
  windows.addEventListener('dragstart', function(evt) {
    evt.preventDefault();
  }, true);

  window.addEventListener('holdhome', function(e) {
    if (!LockScreen.locked &&
        !CardsView.cardSwitcherIsShown()) {
      SleepMenu.hide();
      CardsView.showCardSwitcher();
    }
  });

  // With all important event handlers in place, we can now notify
  // Gecko that we're ready for certain system services to send us
  // messages (e.g. the radio).
  var event = document.createEvent('CustomEvent');
  event.initCustomEvent('mozContentEvent', true, true, {
    type: 'system-message-listener-ready'
  });
  window.dispatchEvent(event);

  // Return the object that holds the public API
  return {
    launch: launch,
    kill: kill,
    reload: reload,
    getDisplayedApp: getDisplayedApp,
    setOrientationForApp: setOrientationForApp,
    getAppFrame: getAppFrame,
    getNumberOfRunningApps: function() {
      return numRunningApps;
    },
    getRunningApps: function() {
       return runningApps;
    },

    // XXX: the following should not be public methods
    setAppSize: setAppSize,
    setDisplayedApp: setDisplayedApp
  };
}());<|MERGE_RESOLUTION|>--- conflicted
+++ resolved
@@ -68,9 +68,6 @@
   // keep the reference of inline activity frame here
   var inlineActivityFrame = null;
 
-  // keep the reference of inline activity frame here
-  var inlineActivityFrame = null;
-
   // Some document elements we use
   var loadingIcon = document.getElementById('statusbar-loading');
   var windows = document.getElementById('windows');
@@ -698,8 +695,6 @@
     frame.id = 'appframe' + nextAppId++;
     frame.dataset.frameType = 'window';
 
-<<<<<<< HEAD
-=======
     // frames are began unpainted. This dataset value will pause the
     // opening sprite transition so users will not see whitish screen.
     frame.dataset.unpainted = true;
@@ -715,7 +710,6 @@
       });
     });
 
->>>>>>> 990890bb
     // Add the iframe to the document
     windows.appendChild(frame);
 
@@ -735,11 +729,8 @@
     var frame = createFrame(origin, url, name, manifest, manifestURL);
     frame.classList.add('inlineActivity');
     frame.dataset.frameType = 'inline-activity';
-<<<<<<< HEAD
-=======
 
     // Start the transition only until the frame is painted
->>>>>>> 990890bb
     frame.addEventListener('mozbrowserfirstpaint', function painted() {
       frame.removeEventListener('mozbrowserfirstpaint', painted);
       frame.classList.add('active');
@@ -964,18 +955,6 @@
   // Deal with crashed apps
   window.addEventListener('mozbrowsererror', function(e) {
     if (!'frameType' in e.target.dataset)
-<<<<<<< HEAD
-      return;
-
-    if (e.target.dataset.frameType == 'inline-activity') {
-      stopInlineActivity();
-      return;
-    }
-
-    if (e.target.dataset.frameType !== 'window')
-      return;
-
-=======
       return;
 
     var origin = e.target.dataset.frameOrigin;
@@ -990,7 +969,6 @@
     if (e.target.dataset.frameType !== 'window')
       return;
 
->>>>>>> 990890bb
     /*
       detail.type = error (Server Not Found case)
       is handled in Modal Dialog
