--- conflicted
+++ resolved
@@ -318,12 +318,9 @@
       <div></div>
       <div></div>
     </div>
-<<<<<<< HEAD
 
     <div id="trustedDialog">
     </div>
 
-=======
->>>>>>> 87e94ef5
   </body>
 </html>