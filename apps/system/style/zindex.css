--- conflicted
+++ resolved
@@ -113,15 +113,11 @@
    */
 }
 
-<<<<<<< HEAD
-/**
-=======
 #screen > section.banner.active[data-z-index-level="system-notification-banner"] {
   z-index: 3;
 }
 
 /*
->>>>>>> 03bfb066
  * set appWindow/homescreen z-index as 2 when it is active,
  * so that it will appear above the keyboard iframe (z-index 0) to allow
  * clicking on it
