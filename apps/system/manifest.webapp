{
  "name": "System",
  "description": "Main System",
  "launch_path": "/index.html",
  "developer": {
    "name": "The Gaia Team",
    "url": "https://github.com/mozilla-b2g/gaia"
  },
  "permissions": [
    "telephony",
    "mozbrowser",
    "power",
    "mozApps",
    "mobileconnection",
<<<<<<< HEAD
    "sms"
=======
    "mozBluetooth",
    "telephony",
    "voicemail"
>>>>>>> c33ba51d
  ],
  "locales": {
    "ar": {
      "name": "System",
      "description": "Main System"
    },
    "ca": {
      "name": "Sistema",
      "description": "Sistema principal"
    },
    "de": {
      "name": "System",
      "description": "Allgemeines System"
    },
    "el": {
      "name": "\u03a3\u03cd\u03c3\u03c4\u03b7\u03bc\u03b1",
      "description": "\u039a\u03cd\u03c1\u03b9\u03bf \u03a3\u03cd\u03c3\u03c4\u03b7\u03bc\u03b1"
    },
    "en-US": {
      "name": "System",
      "description": "Main System"
    },
    "es": {
      "name": "Sistema",
      "description": "Sistema principal"
    },
    "fr": {
      "name": "System",
      "description": "Main System"
    },
    "it": {
      "name": "Sistema",
      "description": "Sistema Principale"
    },
    "pt-BR": {
      "name": "Sistema",
      "description": "Sistema Principal"
    },
    "ru": {
      "name": "System",
      "description": "Main System"
    },
    "tr": {
      "name": "Sistem",
      "description": "Ana Sistem"
    },
    "zh-TW": {
      "name": "System",
      "description": "Main System"
    }
  },
  "default_locale": "en-US"
}<|MERGE_RESOLUTION|>--- conflicted
+++ resolved
@@ -7,18 +7,14 @@
     "url": "https://github.com/mozilla-b2g/gaia"
   },
   "permissions": [
-    "telephony",
     "mozbrowser",
     "power",
     "mozApps",
     "mobileconnection",
-<<<<<<< HEAD
-    "sms"
-=======
     "mozBluetooth",
     "telephony",
-    "voicemail"
->>>>>>> c33ba51d
+    "voicemail",
+    "sms"
   ],
   "locales": {
     "ar": {
