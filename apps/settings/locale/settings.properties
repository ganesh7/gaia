# removed entities:
#   sounds
#   wallpapers
#   languages
#   phone
#
# added entities:
#   sound
#   wallpaper
#   languageAndRegion
#   phoneLock
#   device
#   aboutPhone
#   storage
#   battery
#


[ar]
settings=الإعدادات
doNotTrack=لا تتبعني
languages=اللغات
default=افتراضي
ok=نعم
cancel=إلغاء

# wifi
wifi=اللاسلكي
wifiNetworks=شبكات لاسلكية
disabled=متوقف عن التشغيل
scanning=بحث…
fullStatus-connecting=يتم الإتصال ب {{ssid}}…
fullStatus-associated=طلب عنوان…
fullStatus-connected=تم الإتصال ب {{ssid}}.
fullStatus-disconnected=غير متصل
#FIXME
shortStatus-connecting   = connecting…
shortStatus-associated   = obtaining an IP address…
shortStatus-connected    = connected.
shortStatus-disconnected = disconnected.
scanNetworks=Search Again
wifiAdvanced=Advanced Settings
manageNetworks=Manage Networks
securedBy=مأمن من طرف {{capabilities}}
security=الأمن
securityNone=لا شيء
securityOpen=مفتوح
#FIXME
linkSpeed=link speed
signalStrength=مستوى الاشارة
signalLevel0=ضعيف جدا
signalLevel1=ضعيف
signalLevel2=متوسط
signalLevel3=جيد
signalLevel4=جيد جدا
# FIXME
forget=Forget
identity=identifier
password=كلمة المرور
showPassword=عرض كلمة المرور
networkNotification=إعلام الشبكة
networkNotification-expl=إعلامي عند توفر شبكة

# other network and connectivity
# FIXME
networkAndConnectivity=Network &amp; Connectivity
bluetooth=Bluetooth
airplaneMode=Airplane Mode
cellularAndData=Cellular &amp; Data
apn=APN
dataConnection=Data Connection
# FIXME
dataConnection-expl=
dataRoaming=Data Roaming
# FIXME
dataRoaming-expl=
dataNetwork=Carrier

# personalization
personalization=Personalization
persona=Persona

# wallpapers
wallpaper=Wallpaper
wallpapers=خلفيات
water=ماء
leaves=ورق

# display
display=الشاشة
brightness=السطوع
lockScreen=قفل الشاشة
<<<<<<< HEAD
# FIXME
automatic-brightness=Automatic Brightness

# security and privacy
securityAndPrivacy=Security &amp; Privacy
passcode-lock=Passcode Lock
passcode-lock-desc=Passcode: 0000
appPermissions=App Permissions
phoneLock=Phone Lock
simCardLock=SIM Card Lock

# language and region
languageAndRegion=Language &amp; Region
=======
homeScreen=Home Screen
>>>>>>> 9ba1f1ad

# keyboard
keyboard=لوحة المفاتيح
# FIXME
keypad=Keypad
vibration=إهتزاز الهاتف
clickSound=صوت الطقطقة
english=الإنجليزية
dvorak=الانجليزية (دفوراك)
latin=الكتابات اللاتينية الأخرى
latin-desc=الفرنسية ,الألمانية ,النرويجية ، السلوفاكية، التركية
cyrillic=الكتابات السيريلية
cyrillic-desc=الروسية، الصربية (السيريلية)
arabic=العربية
# FIXME
greek=Greek
hebrew=العبرية
# FIXME
jp-kanji=Japanese
jp-kanji-desc=Kanji
traditionalChinese=الصينية التقليدية
traditionalChinese-desc=Zhuyin
simplifiedChinese=الصينية المبسطة
simplifiedChinese-desc=Pinyin

# sounds
# FIXME
sound=Sound
sounds=الأصوات
bosscaling=Bosscaling
goodmight=GoodMight

# phone
phone=الهاتف
messages=رسائل
vibrate=إهتزاز الهاتف
ring=نغمة رنين الهاتف

# a11y
accessibility=التسهيلات
invertColors=عكس الألوان

<<<<<<< HEAD
# time and date
# FIXME
timeAndDate=Time &amp; Date

# help and feedback
helpAndFeedback=Help &amp; Feedback

# Device
device=Device
aboutPhone=About Phone

# storage
storage=Storage
umsEnabled=USB Mass Storage Enabled

# debug
=======
# About
about=بشأن
>>>>>>> 9ba1f1ad
gitInfo=معلومات Git
debug=تنقيح
grid=شبكة
# FIXME
fps-monitor=Show frames per second
paint-flashing=Flash repainted area

# FIXME: categorize
battery=Battery
accounts=Accounts
mmsport=MMS Port
mmsproxy=MMS Proxy
mail=Mail
mmsc=MMSC

[de]
settings=Einstellungen
doNotTrack=Nicht nachverfolgen
languages=Sprachen
default=Standard
ok=OK
cancel=Abbrechen

# wifi
wifi=WLAN
wifiNetworks=WLAN-Netzwerke
disabled=deaktiviert
scanning=Suchen…
fullStatus-connecting=verbinden mit {{ssid}}…
fullStatus-associated=IP-Adresse beziehen…
fullStatus-connected=verbunden mit {{ssid}}.
fullStatus-disconnected=offline
#FIXME
shortStatus-connecting   = connecting…
shortStatus-associated   = obtaining an IP address…
shortStatus-connected    = connected.
shortStatus-disconnected = disconnected.
scanNetworks=Search Again
wifiAdvanced=Advanced Settings
manageNetworks=Manage Networks
securedBy=durch {{capabilities}} gesichert
security=Schutz
securityNone=Keiner
securityOpen=Offen
#FIXME
linkSpeed=link speed
signalStrength=Signalstärke
signalLevel0=sehr schwach
signalLevel1=schwach
signalLevel2=mittel
signalLevel3=gut
signalLevel4=sehr gut
forget=Vergessen
identity=Bezeichner
password=Passwort
showPassword=Passwort anzeigen
networkNotification=Netzwerk-Benachrichtigung
networkNotification-expl=Auf Netze hinweisen

# other network and connectivity
networkAndConnectivity=Netzwerk &amp; Verbindungen
bluetooth=Bluetooth
airplaneMode=Flugzeugmodus
cellularAndData=Mobilfunk &amp; Daten
apn=APN
dataConnection=Datenverbindung
# FIXME
dataConnection-expl=?
dataRoaming=Datenroaming
# FIXME
dataRoaming-expl=?
dataNetwork=Netzbetreiber

# personalization
personalization=Personalisierung
persona=Persona

# wallpapers
wallpaper=Hintergrund
wallpapers=Hintergründe
water=Wasser
leaves=Blätter

# display
display=Anzeige
brightness=Helligkeit
lockScreen=Sperrbildschirm
<<<<<<< HEAD
automatic-brightness=Automatische Helligkeit

# security and privacy
securityAndPrivacy=Sicherheit &amp; Datenschutz
passcode-lock=PIN-Sperre
passcode-lock-desc=PIN: 0000
appPermissions=App-Berechtigungen
phoneLock=Telefonsperre
simCardLock=SIM-Kartensperre

# language and region
languageAndRegion=Sprache &amp; Region
=======
homeScreen=Home Screen
>>>>>>> 9ba1f1ad

# keyboard
keyboard=Tastatur
# FIXME
keypad=Keypad
vibration=Vibration
clickSound=Tastentöne
english=Englisch
dvorak=Englisch (Dvorak)
latin=Andere lateinische Schriften
latin-desc=Französisch, Deutsch, Norwegisch (Bokmål), Slowakisch, Türkisch
cyrillic=Kyrillische Schriften
cyrillic-desc=Russisch, Serbisch (kyrillisch)
arabic=Arabisch
greek=Griechisch
hebrew=Hebräisch
jp-kanji=Japanisch
jp-kanji-desc=Kanji
traditionalChinese=Traditionelles Chinesisch
traditionalChinese-desc=Zhuyin
simplifiedChinese=Vereinfachtes Chinesisch
simplifiedChinese-desc=Pinyin

# sounds
sound=Ton
sounds=Töne
bosscaling=Bosscaling
goodmight=GoodMight

# phone
phone=Telefon
messages=Nachrichten
vibrate=Vibrieren
ring=Klingeln

# a11y
accessibility=Bedienungshilfen
invertColors=Farben invertieren

# time and date
timeAndDate=Zeit &amp; Datum

# help and feedback
helpAndFeedback=Hilfe &amp; Feedback

# Device
device=Gerät
aboutPhone=Über das Telefon

# storage
storage=Speicher
umsEnabled=USB-Massenspeicher aktiviert

# debug
gitInfo=Git Commit Info
debug=Debug
grid=Raster
fps-monitor=Frames pro Sekunde anzeigen
paint-flashing=Neu gezeichnete Bereiche aufblitzen

# FIXME: categorize
battery=Batterie
accounts=Accounts
mmsport=MMS-Port
mmsproxy=MMS-Proxy
mail=E-Mail
mmsc=MMSC

[el]
settings=Ρυθμίσεις
doNotTrack=Do Not Track
languages=Γλώσσες
default=Προεπιλογή
ok=ΟΚ
cancel=Ακύρωση

# wifi
wifi=Wi-Fi
wifiNetworks=Wi-Fi δίκτυα
disabled=απενεργοποιημένο
scanning=Αναζήτηση…
fullStatus-connecting=σύνδεση στο {{ssid}}…
fullStatus-associated=απόκτηση IP διεύθυνσης…
fullStatus-connected=συνδεθηκε στο {{ssid}}.
fullStatus-disconnected=χωρίς σύνδεση
#FIXME
shortStatus-connecting   = connecting…
shortStatus-associated   = obtaining an IP address…
shortStatus-connected    = connected.
shortStatus-disconnected = disconnected.
scanNetworks=Search Again
wifiAdvanced=Advanced Settings
manageNetworks=Manage Networks
securedBy=ασφαλισμένο με {{capabilities}}
security=ασφάλεια
securityNone=καμία
securityOpen=ανοιχτή
#FIXME
linkSpeed=link speed
signalStrength=ισχύς σήματος
signalLevel0=πολύ αδύνατη
signalLevel1=αδύνατη
signalLevel2=μέτρια
signalLevel3=δυνατή
signalLevel4=πολύ δυνατή
forget=Διαγραφή
identity=ταυτοποίηση
password=κωδικός
showPassword=εμφάνιση κωδικού
networkNotification=Ειδοποιήση για δικτύο
networkNotification-expl=Ειδοποίησε με όταν υπάρχει κάποιο ελεύθερο δίκτυο

# other network and connectivity
# FIXME
networkAndConnectivity=Network &amp; Connectivity
bluetooth=Bluetooth
airplaneMode=Airplane Mode
cellularAndData=Cellular &amp; Data
apn=APN
dataConnection=Data Connection
# FIXME
dataConnection-expl=
dataRoaming=Data Roaming
# FIXME
dataRoaming-expl=
dataNetwork=Carrier

# personalization
personalization=Personalization
persona=Persona

# wallpapers
wallpaper=Wallpaper
wallpapers=Ταπετσαρίες
water=Νερό
leaves=Φύλλα

# display
display=Οθόνη
brightness=Φωτεινότητα
lockScreen=Οθόνη Κλειδώματος
<<<<<<< HEAD
# FIXME
automatic-brightness=Automatic Brightness

# security and privacy
securityAndPrivacy=Security &amp; Privacy
passcode-lock=Passcode Lock
passcode-lock-desc=Passcode: 0000
appPermissions=App Permissions
phoneLock=Phone Lock
simCardLock=SIM Card Lock

# language and region
languageAndRegion=Language &amp; Region
=======
homeScreen=Home Screen
>>>>>>> 9ba1f1ad

# keyboard
keyboard=Πληκτρολόγιο
# FIXME
keypad=Keypad
vibration=Δόνηση
clickSound=Ήχος Κλικ
english=Αγγλικά
dvorak=Αγγλικά (Dvorak)
latin=Άλλες λατινογενείς γραφές
latin-desc=Γαλλικά, Γερμανικά, Νορβηγικά (Bokmål), Σλοβάκικα, Τούρκικα
cyrillic=Κυριλλικές γραφές
cyrillic-desc=Ρώσικα, Σέρβικα (κυριλλικά)
arabic=Αραβικά
# FIXME
greek=Greek
hebrew=Εβραϊκά
# FIXME
jp-kanji=Japanese
jp-kanji-desc=Kanji
traditionalChinese=Παραδοσικά Κινέζικα
traditionalChinese-desc=Zhuyin
simplifiedChinese=Απλοποιημένα Κινέζικα
simplifiedChinese-desc=Pinyin

# sounds
# FIXME
sound=Sound
sounds=Ήχοι
bosscaling=Bosscaling
goodmight=GoodMight

# phone
phone=Τηλέφωνο
messages=Μηνύματα
vibrate=Δόνηση
ring=Κουδούνισμα

# a11y
accessibility=Προσβασιμότητα
invertColors=Αντιστροφή Χρωμάτων

# time and date
# FIXME
timeAndDate=Time &amp; Date

# help and feedback
helpAndFeedback=Help &amp; Feedback

# Device
device=Device
aboutPhone=About Phone

# storage
storage=Storage
umsEnabled=USB Mass Storage Enabled

# debug
gitInfo=πληροφορίες του Git commit
debug=Αποσφαλμάτωση
grid=Πλέγμα
# FIXME
fps-monitor=Show frames per second
paint-flashing=Flash repainted area

# FIXME: categorize
battery=Battery
accounts=Accounts
mmsport=MMS Port
mmsproxy=MMS Proxy
mail=Mail
mmsc=MMSC

[en-US]
settings=Settings
doNotTrack=Do Not Track
languages=Languages
default=Default
ok=OK
cancel=Cancel

# wifi
wifi=Wi-Fi
wifiNetworks=Wi-Fi networks
disabled=disabled
scanning=Scanning…
securedBy=secured by {{capabilities}}
fullStatus-connecting    = connecting to {{ssid}}…
fullStatus-associated    = obtaining an IP address…
fullStatus-connected     = connected to {{ssid}}.
fullStatus-disconnected  = offline
shortStatus-connecting   = connecting…
shortStatus-associated   = obtaining an IP address…
shortStatus-connected    = connected.
shortStatus-disconnected = disconnected.
scanNetworks=Search Again
wifiAdvanced=Advanced Settings
manageNetworks=Manage Networks
security     = security
securityNone = none
securityOpen = open
#FIXME
linkSpeed=link speed
signalStrength = signal strength
signalLevel0   = very weak
signalLevel1   = weak
signalLevel2   = average
signalLevel3   = good
signalLevel4   = very good
forget=Forget
identity=identifier
password=password
showPassword=show password
networkNotification=Network notification
networkNotification-expl=Notify me when an open network is available

# other network and connectivity
networkAndConnectivity=Network &amp; Connectivity
bluetooth=Bluetooth
airplaneMode=Airplane Mode
cellularAndData=Cellular &amp; Data
apn=APN
dataConnection=Data Connection
# FIXME
dataConnection-expl=
dataRoaming=Data Roaming
# FIXME
dataRoaming-expl=
dataNetwork=Carrier

# personalization
personalization=Personalization
persona=Persona

# wallpapers
wallpaper=Wallpaper
wallpapers=Wallpapers
water=Water
leaves=Leaves

# display
display=Display
brightness=Brightness
lockScreen=Lock Screen
<<<<<<< HEAD
automatic-brightness=Automatic Brightness

# security and privacy
securityAndPrivacy=Security &amp; Privacy
passcode-lock=Passcode Lock
passcode-lock-desc=Passcode: 0000
appPermissions=App Permissions
phoneLock=Phone Lock
simCardLock=SIM Card Lock

# language and region
languageAndRegion=Language &amp; Region
=======
homeScreen=Home Screen
>>>>>>> 9ba1f1ad

# keyboard
keyboard=Keyboard
keypad=Keypad
vibration=Vibration
clickSound=Click sound
english=English
dvorak=English (Dvorak)
latin=Other Latin scripts
latin-desc=French, German, Norwegian (Bokmål), Slovak, Turkish
cyrillic=Cyrillic scripts
cyrillic-desc=Russian, Serbian (cyrillic)
arabic=Arabic
greek=Greek
hebrew=Hebrew
jp-kanji=Japanese
jp-kanji-desc=Kanji
traditionalChinese=Traditional Chinese
traditionalChinese-desc=Zhuyin
simplifiedChinese=Simplified Chinese
simplifiedChinese-desc=Pinyin

# sounds
sound=Sound
sounds=Sounds
bosscaling=Bosscaling
goodmight=GoodMight

# phone
phone=Phone
messages=Messages
vibrate=Vibrate
ring=Ring

# a11y
accessibility=Accessibility
invertColors=Invert Colors

# time and date
timeAndDate=Time &amp; Date

# help and feedback
helpAndFeedback=Help &amp; Feedback

# Device
device=Device
aboutPhone=About Phone

# storage
storage=Storage
umsEnabled=USB Mass Storage Enabled

# debug
gitInfo=Git commit info
debug=Debug
grid=Grid
fps-monitor=Show frames per second
paint-flashing=Flash repainted area

# FIXME: categorize
battery=Battery
accounts=Accounts
mmsport=MMS Port
mmsproxy=MMS Proxy
mail=Mail
mmsc=MMSC

[es]
settings=Configuración
doNotTrack=No quiero ser rastreado
languages=Idiomas
default=Predeterminado
ok=Aceptar
cancel=Cancelar

# wifi
wifi=wifi
wifiNetworks=Redes wifi
disabled=deshabilitado
scanning=Buscando…
fullStatus-connecting=conectando a {{ssid}}…
fullStatus-associated=obteniendo dirección IP…
fullStatus-connected=conectado a {{ssid}}.
fullStatus-disconnected=desconectado
#FIXME
shortStatus-connecting   = connecting…
shortStatus-associated   = obtaining an IP address…
shortStatus-connected    = connected.
shortStatus-disconnected = disconnected.
scanNetworks=Search Again
wifiAdvanced=Advanced Settings
manageNetworks=Manage Networks
securedBy=seguridad mediante {{capabilities}}
security=seguridad
securityNone=ninguna
securityOpen=abierta
#FIXME
linkSpeed=link speed
signalStrength=potencia de la señal
signalLevel0=muy baja
signalLevel1=baja
signalLevel2=media
signalLevel3=buena
signalLevel4=muy buena
forget=Olvidar
identity=identificador
password=contraseña
showPassword=mostrar contraseña
networkNotification=Notificación de red
networkNotification-expl=Avisarme cuando haya una red abierta disponible

# other network and connectivity
# FIXME
networkAndConnectivity=Network &amp; Connectivity
bluetooth=Bluetooth
airplaneMode=Airplane Mode
cellularAndData=Cellular &amp; Data
apn=APN
dataConnection=Data Connection
# FIXME
dataConnection-expl=
dataRoaming=Data Roaming
# FIXME
dataRoaming-expl=
dataNetwork=Carrier

# personalization
personalization=Personalization
persona=Persona

# wallpapers
wallpaper=Wallpaper
wallpapers=Fondos de pantalla
water=Agua
leaves=Hojas

# display
display=Pantalla
brightness=Luminosidad
lockScreen=Bloquear pantalla
<<<<<<< HEAD
# FIXME
automatic-brightness=Automatic Brightness

# security and privacy
securityAndPrivacy=Security &amp; Privacy
passcode-lock=Passcode Lock
passcode-lock-desc=Passcode: 0000
appPermissions=App Permissions
phoneLock=Phone Lock
simCardLock=SIM Card Lock

# language and region
languageAndRegion=Language &amp; Region
=======
homeScreen=Home Screen
>>>>>>> 9ba1f1ad

# keyboard
keyboard=Teclado
# FIXME
keypad=Keypad
vibration=Vibración
clickSound=Sonido de teclas
english=Inglés
dvorak=Inglés (Dvorak)
latin=Otros caracteres latinos
latin-desc=Francés, alemán, noruego (Bokmål), eslovaco, turco
cyrillic=Caracteres cirílicos
cyrillic-desc=Ruso, serbio (cirílico)
arabic=Árabe
# FIXME
greek=Greek
hebrew=Hebreo
# FIXME
jp-kanji=Japanese
jp-kanji-desc=Kanji
traditionalChinese=Chino tradicional
traditionalChinese-desc=Zhuyin
simplifiedChinese=Chino simplificado
simplifiedChinese-desc=Pinyin

# sounds
# FIXME
sound=Sound
sounds=Sonidos
bosscaling=Bosscaling
goodmight=GoodMight

# phone
phone=Teléfono
messages=Mensajes
vibrate=Vibrar
ring=Sonar

# a11y
accessibility=Accesibilidad
invertColors=Invertir colores

# time and date
# FIXME
timeAndDate=Time &amp; Date

# help and feedback
helpAndFeedback=Help &amp; Feedback

# Device
device=Device
aboutPhone=About Phone

# storage
storage=Storage
umsEnabled=USB Mass Storage Enabled

# debug
gitInfo=Información del commit a Git
debug=Depurar
grid=Cuadrícula
# FIXME
fps-monitor=Show frames per second
paint-flashing=Flash repainted area

# FIXME: categorize
battery=Battery
accounts=Accounts
mmsport=MMS Port
mmsproxy=MMS Proxy
mail=Mail
mmsc=MMSC

[fr]
settings=Paramètres
doNotTrack=Ne pas me pister
languages=Langues
default=Défaut
ok=OK
cancel=Annuler

# wifi
wifi=Wi-Fi
wifiNetworks=Réseaux sans fil
disabled=désactivé
scanning=Recherche…
fullStatus-connecting    = connexion à {{ssid}}…
fullStatus-associated    = obtention d’une adresse IP…
fullStatus-connected     = connecté à {{ssid}}.
fullStatus-disconnected  = hors ligne.
shortStatus-connecting   = connexion…
shortStatus-associated   = obtention d’une adresse IP…
shortStatus-connected    = connecté.
shortStatus-disconnected = hors ligne.
scanNetworks=Actualiser
wifiAdvanced=Advanced Settings
manageNetworks=Manage Networks
securedBy=sécurité : {{capabilities}}
security=securité
securityNone=aucune
securityOpen=ouvert
#FIXME
linkSpeed=link speed
signalStrength=niveau de signal
signalLevel0=très faible
signalLevel1=faible
signalLevel2=moyen
signalLevel3=bon
signalLevel4=très bon
forget=Retirer
identity=identifiant
password=mot de passe
showPassword=afficher le mot de passe
networkNotification=Notification de réseau
networkNotification-expl=Me notifier quand un réseau ouvert est disponible

# other network and connectivity
# FIXME
networkAndConnectivity=Network &amp; Connectivity
bluetooth=Bluetooth
airplaneMode=Airplane Mode
cellularAndData=Cellular &amp; Data
apn=APN
dataConnection=Data Connection
# FIXME
dataConnection-expl=
dataRoaming=Data Roaming
# FIXME
dataRoaming-expl=
dataNetwork=Carrier

# personalization
personalization=Personalization
persona=Persona

# wallpapers
wallpaper=Wallpaper
wallpapers=Fonds d’écran
water=Eau
leaves=Feuilles

# display
display=Affichage
brightness=Luminosité
lockScreen=Verrouiller l’écran
<<<<<<< HEAD
# FIXME
automatic-brightness=Automatic Brightness

# security and privacy
securityAndPrivacy=Security &amp; Privacy
passcode-lock=Passcode Lock
passcode-lock-desc=Passcode: 0000
appPermissions=App Permissions
phoneLock=Phone Lock
simCardLock=SIM Card Lock

# language and region
languageAndRegion=Language &amp; Region
=======
homeScreen=Home Screen
>>>>>>> 9ba1f1ad

# keyboard
keyboard=Clavier
# FIXME
keypad=Keypad
vibration=Vibration
clickSound=Son de clic
english=Anglais
dvorak=Anglais (Dvorak)
latin=Autres alphabets latins
latin-desc=français, allemand, norvégien (bokmål), slovaque, turc
cyrillic=Alphabets cyrilliques
cyrillic-desc=russe, serbe (cyrillique)
arabic=Arabe
# FIXME
greek=Greek
hebrew=Hébreu
# FIXME
jp-kanji=Japanese
jp-kanji-desc=Kanji
traditionalChinese=Chinois traditionnel
traditionalChinese-desc=Zhuyin
simplifiedChinese=Chinois simplifié
simplifiedChinese-desc=Pinyin

# sounds
# FIXME
sound=Sound
sounds=Sons
bosscaling=Bosscaling
goodmight=GoodMight

# phone
phone=Téléphone
messages=Messages
vibrate=Vibreur
ring=Sonnerie

# a11y
accessibility=Accessibilité
invertColors=Inverser les couleurs

# time and date
# FIXME
timeAndDate=Time &amp; Date

# help and feedback
helpAndFeedback=Help &amp; Feedback

# Device
device=Device
aboutPhone=About Phone

# storage
storage=Storage
umsEnabled=USB Mass Storage Enabled

# debug
gitInfo=Informations Git
debug=Débogage
grid=Grille
# FIXME
fps-monitor=Show frames per second
paint-flashing=Flash repainted area

# FIXME: categorize
battery=Battery
accounts=Accounts
mmsport=MMS Port
mmsproxy=MMS Proxy
mail=Mail
mmsc=MMSC

[it]
settings=Impostazioni
doNotTrack=Non Tracciare
languages=Lingue
default=Default
ok=OK
cancel=Annulla

# wifi
wifi=Wi-Fi
wifiNetworks=Reti Wi-Fi
disabled=disabilitato
scanning=Ricerca…
fullStatus-connecting=connessione a {{ssid}}…
fullStatus-associated=ottengo un indirizzo IP…
fullStatus-connected=connesso a {{ssid}}.
fullStatus-disconnected=disconnesso
#FIXME
shortStatus-connecting   = connecting…
shortStatus-associated   = obtaining an IP address…
shortStatus-connected    = connected.
shortStatus-disconnected = disconnected.
scanNetworks=Search Again
wifiAdvanced=Advanced Settings
manageNetworks=Manage Networks
securedBy=Protetto da {{capabilities}}
security=sicurezza
securityNone=nessuna
securityOpen=aperta
#FIXME
linkSpeed=link speed
signalStrength=potenza del segnale
signalLevel0=molto scarso
signalLevel1=scarso
signalLevel2=medio
signalLevel3=buono
signalLevel4=molto buono
forget=Dimentica
identity=identificatore
password=password
showPassword=mostra password
networkNotification=Notifica di rete
networkNotification-expl=Avvisami quando una rete aperta è disponibile

# other network and connectivity
# FIXME
networkAndConnectivity=Network &amp; Connectivity
bluetooth=Bluetooth
airplaneMode=Airplane Mode
cellularAndData=Cellular &amp; Data
apn=APN
dataConnection=Data Connection
# FIXME
dataConnection-expl=
dataRoaming=Data Roaming
# FIXME
dataRoaming-expl=
dataNetwork=Carrier

# personalization
personalization=Personalization
persona=Persona

# wallpapers
wallpaper=Wallpaper
wallpapers=Sfondi
water=Acqua
leaves=Foglie

# display
display=Schermo
brightness=Luminosità
lockScreen=Blocca Schermo
<<<<<<< HEAD
# FIXME
automatic-brightness=Automatic Brightness

# security and privacy
securityAndPrivacy=Security &amp; Privacy
passcode-lock=Passcode Lock
passcode-lock-desc=Passcode: 0000
appPermissions=App Permissions
phoneLock=Phone Lock
simCardLock=SIM Card Lock

# language and region
languageAndRegion=Language &amp; Region
=======
homeScreen=Home Screen
>>>>>>> 9ba1f1ad

# keyboard
keyboard=Tastiera
# FIXME
keypad=Keypad
vibration=Vibrazione
clickSound=Suono del click
english=Inglese
dvorak=English (Dvorak)
latin=Altri caratteri Latini
latin-desc=Francese, Tedesco, Norvegese (Bokmål), Slovacco, Turco
cyrillic=Caratteri cirillici
cyrillic-desc=Russo, Serbo (cirillico)
arabic=Arabo
# FIXME
greek=Greek
hebrew=Ebreo
# FIXME
jp-kanji=Japanese
jp-kanji-desc=Kanji
traditionalChinese=Cinese Tradizionale
traditionalChinese-desc=Zhuyin
simplifiedChinese=Cinese Semplificato
simplifiedChinese-desc=Pinyin

# sounds
# FIXME
sound=Sound
sounds=Suoni
bosscaling=Bosscaling
goodmight=GoodMight

# phone
phone=Telefono
messages=Messaggi
vibrate=Vibrazione
ring=Suoneria

# a11y
accessibility=Accessibilità
invertColors=Inverti Colori

# time and date
# FIXME
timeAndDate=Time &amp; Date

# help and feedback
helpAndFeedback=Help &amp; Feedback

# Device
device=Device
aboutPhone=About Phone

# storage
storage=Storage
umsEnabled=USB Mass Storage Enabled

# debug
gitInfo=Informazioni sul commit di Git
debug=Debug
grid=Griglia
# FIXME
fps-monitor=Show frames per second
paint-flashing=Flash repainted area

# FIXME: categorize
battery=Battery
accounts=Accounts
mmsport=MMS Port
mmsproxy=MMS Proxy
mail=Mail
mmsc=MMSC

[pt-BR]
settings=Configurações
doNotTrack=Do Not Track
languages=Linguagens
default=Padrão
ok=OK
cancel=Cancelar

# wifi
wifi=Wi-Fi
wifiNetworks=redes Wi-Fi
disabled=Desativar
scanning=Procurando…
fullStatus-connecting=Conectando com {{ssid}}…
fullStatus-associated=Obtendo endereço de rede…
fullStatus-connected=Conectado com {{ssid}}.
fullStatus-disconnected=Desconectado
#FIXME
shortStatus-connecting   = connecting…
shortStatus-associated   = obtaining an IP address…
shortStatus-connected    = connected.
shortStatus-disconnected = disconnected.
scanNetworks=Search Again
wifiAdvanced=Advanced Settings
manageNetworks=Manage Networks
securedBy=Protegido por {{capabilities}}
security=Segurança
securityNone=não segura
securityOpen=aberta
#FIXME
linkSpeed=link speed
signalStrength=intensidade do sinal
signalLevel0=muito fraco
signalLevel1=fraco
signalLevel2=médio
signalLevel3=bom
signalLevel4=muito bom
forget=Esquecer
identity=identificador
password=senha
showPassword=mostrar senha
networkNotification=Notificação de rede
networkNotification-expl=Receber notificação quando uma rede aberta estiver disponível

# other network and connectivity
# FIXME
networkAndConnectivity=Network &amp; Connectivity
bluetooth=Bluetooth
airplaneMode=Airplane Mode
cellularAndData=Cellular &amp; Data
apn=APN
dataConnection=Data Connection
# FIXME
dataConnection-expl=
dataRoaming=Data Roaming
# FIXME
dataRoaming-expl=
dataNetwork=Carrier

# personalization
personalization=Personalization
persona=Persona

# wallpapers
wallpaper=Wallpaper
wallpapers=Plano de fundo
water=Água
leaves=Folhas

# display
display=Display
brightness=Brilho
lockScreen=Bloquear Tela
<<<<<<< HEAD
# FIXME
automatic-brightness=Automatic Brightness

# security and privacy
securityAndPrivacy=Security &amp; Privacy
passcode-lock=Passcode Lock
passcode-lock-desc=Passcode: 0000
appPermissions=App Permissions
phoneLock=Phone Lock
simCardLock=SIM Card Lock

# language and region
languageAndRegion=Language &amp; Region
=======
homeScreen=Home Screen
>>>>>>> 9ba1f1ad

# keyboard
keyboard=Teclado
# FIXME
keypad=Keypad
vibration=Vibração
clickSound=Som das teclas
english=Inglês
dvorak=Inglês (Dvorak)
latin=Outros scripts Latinos
latin-desc=Francês, Alemão, Norueguês (Bokmål), Eslovaco, Turco
cyrillic=Scripts Azbuka
cyrillic-desc=Russo, Sérvio (azbuka)
arabic=Árabe
# FIXME
greek=Greek
hebrew=Hebraico
# FIXME
jp-kanji=Japanese
jp-kanji-desc=Kanji
traditionalChinese=Chinês Tradicional
traditionalChinese-desc=Zhuyin
simplifiedChinese=Chinês Simplificado
simplifiedChinese-desc=Pinyin

# sounds
# FIXME
sound=Sound
sounds=Som
bosscaling=Bosscaling
goodmight=GoodMight

# phone
phone=Telefone
messages=Mensagens
vibrate=Vibrar
ring=Toque

# a11y
accessibility=Acessibilidade
invertColors=Inverter Cores

# time and date
# FIXME
timeAndDate=Time &amp; Date

# help and feedback
helpAndFeedback=Help &amp; Feedback

# Device
device=Device
aboutPhone=About Phone

# storage
storage=Storage
umsEnabled=USB Mass Storage Enabled

# debug
gitInfo=Git info
debug=Debug
grid=Grade
# FIXME
fps-monitor=Show frames per second
paint-flashing=Flash repainted area

# FIXME: categorize
battery=Battery
accounts=Accounts
mmsport=MMS Port
mmsproxy=MMS Proxy
mail=Mail
mmsc=MMSC

[ru]
settings=Настройки
doNotTrack=Do Not Track (не следить)
languages=Языки
default=По имолчанию
ok=OK
cancel=Отменить

# wifi
wifi=Wi-Fi
wifiNetworks=Wi-Fi сети
disabled=запрещено
scanning=Сканирование…
fullStatus-connecting=соединение с {{ssid}}…
fullStatus-associated=получение IP-адреса…
fullStatus-connected=соединено с {{ssid}}.
fullStatus-disconnected=не подключено
#FIXME
shortStatus-connecting   = connecting…
shortStatus-associated   = obtaining an IP address…
shortStatus-connected    = connected.
shortStatus-disconnected = disconnected.
scanNetworks=Search Again
wifiAdvanced=Advanced Settings
manageNetworks=Manage Networks
securedBy=защищено {{capabilities}}
security=защита
securityNone=нет
securityOpen=open
#FIXME
linkSpeed=link speed
signalStrength=сила сигнала
signalLevel0=плохой
signalLevel1=слабый
signalLevel2=средний
signalLevel3=хороший
signalLevel4=отличный
# FIXME
forget=Forget
identity=identifier
password=пароль
showPassword=показать пароль
networkNotification=Извещения сети
networkNotification-expl=Известить меня когда сеть доступна

# other network and connectivity
# FIXME
networkAndConnectivity=Network &amp; Connectivity
bluetooth=Bluetooth
airplaneMode=Airplane Mode
cellularAndData=Cellular &amp; Data
apn=APN
dataConnection=Data Connection
# FIXME
dataConnection-expl=
dataRoaming=Data Roaming
# FIXME
dataRoaming-expl=
dataNetwork=Carrier

# personalization
personalization=Personalization
persona=Persona

# wallpapers
wallpaper=Wallpaper
wallpapers=Обои
water=Вода
leaves=Листья

# display
display=Экран
brightness=Яркость
lockScreen=Заблокировать экран
<<<<<<< HEAD
# FIXME
automatic-brightness=Automatic Brightness

# security and privacy
securityAndPrivacy=Security &amp; Privacy
passcode-lock=Passcode Lock
passcode-lock-desc=Passcode: 0000
appPermissions=App Permissions
phoneLock=Phone Lock
simCardLock=SIM Card Lock

# language and region
languageAndRegion=Language &amp; Region
=======
homeScreen=Home Screen
>>>>>>> 9ba1f1ad

# keyboard
keyboard=Клавиатура
# FIXME
keypad=Keypad
vibration=Вибрация
clickSound=Щелчок
english=Английский
dvorak=Английский (Дворжак)
latin=Другие латинские шрифты
latin-desc=Францизкий, немецкий, норвежский, словацкий, турецкий
cyrillic=Кириллические шрифты
cyrillic-desc=Русский, сербский (кириллица)
arabic=Арабский
# FIXME
greek=Greek
hebrew=Иврит
# FIXME
jp-kanji=Japanese
jp-kanji-desc=Kanji
traditionalChinese=Традиционый китайский
traditionalChinese-desc=Zhuyin
simplifiedChinese=Упрощённый китайский
simplifiedChinese-desc=Pinyin

# sounds
# FIXME
sound=Sound
sounds=Звуки
bosscaling=Bosscaling
goodmight=GoodMight

# phone
phone=Телефон
messages=Сообщения
vibrate=Вибрация
ring=Звонок

# a11y
accessibility=Дополнительные возможности
invertColors=Инвертировать цвета

# time and date
# FIXME
timeAndDate=Time &amp; Date

# help and feedback
helpAndFeedback=Help &amp; Feedback

# Device
device=Device
aboutPhone=About Phone

# storage
storage=Storage
umsEnabled=USB Mass Storage Enabled

# debug
gitInfo=Git commit info
debug=Отладка
grid=Сетка
# FIXME
fps-monitor=Show frames per second
paint-flashing=Flash repainted area

# FIXME: categorize
battery=Battery
accounts=Accounts
mmsport=MMS Port
mmsproxy=MMS Proxy
mail=Mail
mmsc=MMSC

[tr]
settings=Ayarlar
doNotTrack=İzleme
languages=Diller
default=Varsayılan
ok=Tamam
cancel=İptal

# wifi
wifi=Kablosuz
wifiNetworks=Kablosuz ağlar
disabled=etkin değil
scanning=Taranıyor…
fullStatus-connecting={{ssid}} ağına bağlanılıyor…
fullStatus-associated=IP adresi alınıyor…
fullStatus-connected={{ssid}} ağına bağlanıldı.
fullStatus-disconnected=çevrimdışı
#FIXME
shortStatus-connecting   = connecting…
shortStatus-associated   = obtaining an IP address…
shortStatus-connected    = connected.
shortStatus-disconnected = disconnected.
scanNetworks=Search Again
wifiAdvanced=Advanced Settings
manageNetworks=Manage Networks
securedBy={{capabilities}} ile korunuyor
security=güvenlik
securityNone=yok
securityOpen=herkese açık
#FIXME
linkSpeed=link speed
signalStrength=sinyal gücü
signalLevel0=çok zayıf
signalLevel1=zayıf
signalLevel2=normal
signalLevel3=iyi
signalLevel4=çok iyi
forget=Unut
identity=tanımlayıcı
password=parola
showPassword=parolayı göster
networkNotification=Ağ bildirimi
networkNotification-expl=Herkese açık ağlar bulunduğunda bana bildir

# other network and connectivity
# FIXME
networkAndConnectivity=Network &amp; Connectivity
bluetooth=Bluetooth
airplaneMode=Airplane Mode
cellularAndData=Cellular &amp; Data
apn=APN
dataConnection=Data Connection
# FIXME
dataConnection-expl=
dataRoaming=Data Roaming
# FIXME
dataRoaming-expl=
dataNetwork=Carrier

# personalization
personalization=Personalization
persona=Persona

# wallpapers
wallpaper=Wallpaper
wallpapers=Duvar kağıtları
water=Su
leaves=Yapraklar

# display
display=Ekran
brightness=Parlalık
lockScreen=Ekranı Kilitle
<<<<<<< HEAD
# FIXME
automatic-brightness=Automatic Brightness

# security and privacy
securityAndPrivacy=Security &amp; Privacy
passcode-lock=Passcode Lock
passcode-lock-desc=Passcode: 0000
appPermissions=App Permissions
phoneLock=Phone Lock
simCardLock=SIM Card Lock

# language and region
languageAndRegion=Language &amp; Region
=======
homeScreen=Home Screen
>>>>>>> 9ba1f1ad

# keyboard
keyboard=Klavye
# FIXME
keypad=Keypad
vibration=Titreşim
clickSound=Tuş sesi
english=İngilizce
dvorak=İngilizce (Dvorak)
latin=Latin alfabesini kullanan diğer metinler
latin-desc=Almanca, Fransızca, Norveççe, Slovakça, Türkçe
cyrillic=Kiril alfabesi
cyrillic-desc=Rusça, Sırpça (kiril)
arabic=Arapça
# FIXME
greek=Greek
hebrew=İbranice
# FIXME
jp-kanji=Japanese
jp-kanji-desc=Kanji
traditionalChinese=Geleneksel Çince
traditionalChinese-desc=Zhuyin
simplifiedChinese=Basitleştirilmiş Çince
simplifiedChinese-desc=Pinyin

# sounds
# FIXME
sound=Sound
sounds=Sesler
bosscaling=Bosscaling
goodmight=GoodMight

# phone
phone=Telefon
messages=İletiler
vibrate=Titreşim
ring=Zil

# a11y
accessibility=Erişilebilirlik
invertColors=Renkleri Ters Çevir

# time and date
# FIXME
timeAndDate=Time &amp; Date

# help and feedback
helpAndFeedback=Help &amp; Feedback

# Device
device=Device
aboutPhone=About Phone

# storage
storage=Storage
umsEnabled=USB Mass Storage Enabled

# debug
gitInfo=Git günlük bilgisi
debug=Hata ayıklama
grid=Kılavuz
# FIXME
fps-monitor=Show frames per second
paint-flashing=Flash repainted area

# FIXME: categorize
battery=Battery
accounts=Accounts
mmsport=MMS Port
mmsproxy=MMS Proxy
mail=Mail
mmsc=MMSC

[zh-TW]
settings=偏好設定
doNotTrack=Do Not Track
languages=語言
default=預設值
ok=確定
cancel=取消

# wifi
wifi=無線網路
wifiNetworks=Wi-fi 無線網路
disabled=停用
scanning=搜尋中…
fullStatus-connecting=正在連線到 {{ssid}}…
fullStatus-associated=正在取得 IP 位址…
fullStatus-connected=已連線到 {{ssid}}.
fullStatus-disconnected=離線
#FIXME
shortStatus-connecting   = connecting…
shortStatus-associated   = obtaining an IP address…
shortStatus-connected    = connected.
shortStatus-disconnected = disconnected.
scanNetworks=Search Again
wifiAdvanced=Advanced Settings
manageNetworks=Manage Networks
securedBy=使用 {{capabilities}} 安全連線
security=安全性
securityNone=無
securityOpen=開放式
#FIXME
linkSpeed=link speed
signalStrength=信號強度
signalLevel0=非常弱
signalLevel1=微弱
signalLevel2=普通
signalLevel3=好
signalLevel4=極佳
# FIXME
forget=Forget
identity=identifier
password=密碼
showPassword=顯示密碼
networkNotification=無線網路提示
networkNotification-expl=當環境中有可用的開放無線網路時提醒我

# other network and connectivity
# FIXME
networkAndConnectivity=Network &amp; Connectivity
bluetooth=Bluetooth
airplaneMode=Airplane Mode
cellularAndData=Cellular &amp; Data
apn=APN
dataConnection=Data Connection
# FIXME
dataConnection-expl=
dataRoaming=Data Roaming
# FIXME
dataRoaming-expl=
dataNetwork=Carrier

# personalization
personalization=Personalization
persona=Persona

# wallpapers
wallpaper=Wallpaper
wallpapers=桌面背景
water=水波
leaves=樹葉

# display
display=螢幕顯示
brightness=亮度
lockScreen=上鎖
# FIXME
automatic-brightness=Automatic Brightness

# security and privacy
securityAndPrivacy=Security &amp; Privacy
passcode-lock=Passcode Lock
passcode-lock-desc=Passcode: 0000
appPermissions=App Permissions
phoneLock=Phone Lock
simCardLock=SIM Card Lock

# language and region
languageAndRegion=Language &amp; Region

# keyboard
keyboard=鍵盤
# FIXME
keypad=Keypad
vibration=震動回饋
clickSound=音效回饋
english=英文鍵盤
dvorak=英文（Dvorak 鍵盤配置）
latin=其他拉丁字母鍵盤
latin-desc=法文、德文、挪威文、斯洛伐克文、土耳其文
cyrillic=斯拉夫字母鍵盤
cyrillic-desc=俄文、塞比瑞亞斯拉夫文
arabic=阿拉伯文
# FIXME
greek=Greek
hebrew=希伯來文
# FIXME
jp-kanji=Japanese
jp-kanji-desc=Kanji
traditionalChinese=正體中文（繁體）
traditionalChinese-desc=注音
simplifiedChinese=簡體中文
simplifiedChinese-desc=拼音

# sounds
# FIXME
sound=Sound
sounds=音效
bosscaling=Bosscaling
goodmight=GoodMight

# phone
phone=電話設定
messages=訊息
vibrate=震動
ring=鈴響

# a11y
# FIXME
accessibility=Accessibility
invertColors=Invert Colors

# time and date
# FIXME
timeAndDate=Time &amp; Date

# help and feedback
helpAndFeedback=Help &amp; Feedback

# Device
device=Device
aboutPhone=About Phone

# storage
storage=Storage
umsEnabled=USB Mass Storage Enabled

# debug
gitInfo=Git commit info
debug=除錯功能
grid=螢幕格線
# FIXME
fps-monitor=Show frames per second
paint-flashing=Flash repainted area

# FIXME: categorize
battery=Battery
accounts=Accounts
mmsport=MMS Port
mmsproxy=MMS Proxy
mail=Mail
mmsc=MMSC<|MERGE_RESOLUTION|>--- conflicted
+++ resolved
@@ -85,12 +85,13 @@
 wallpapers=خلفيات
 water=ماء
 leaves=ورق
+# FIXME
+homeScreen=Home Screen
 
 # display
 display=الشاشة
 brightness=السطوع
 lockScreen=قفل الشاشة
-<<<<<<< HEAD
 # FIXME
 automatic-brightness=Automatic Brightness
 
@@ -104,9 +105,6 @@
 
 # language and region
 languageAndRegion=Language &amp; Region
-=======
-homeScreen=Home Screen
->>>>>>> 9ba1f1ad
 
 # keyboard
 keyboard=لوحة المفاتيح
@@ -149,7 +147,6 @@
 accessibility=التسهيلات
 invertColors=عكس الألوان
 
-<<<<<<< HEAD
 # time and date
 # FIXME
 timeAndDate=Time &amp; Date
@@ -166,10 +163,6 @@
 umsEnabled=USB Mass Storage Enabled
 
 # debug
-=======
-# About
-about=بشأن
->>>>>>> 9ba1f1ad
 gitInfo=معلومات Git
 debug=تنقيح
 grid=شبكة
@@ -252,12 +245,13 @@
 wallpapers=Hintergründe
 water=Wasser
 leaves=Blätter
+# FIXME
+homeScreen=Home Screen
 
 # display
 display=Anzeige
 brightness=Helligkeit
 lockScreen=Sperrbildschirm
-<<<<<<< HEAD
 automatic-brightness=Automatische Helligkeit
 
 # security and privacy
@@ -270,9 +264,6 @@
 
 # language and region
 languageAndRegion=Sprache &amp; Region
-=======
-homeScreen=Home Screen
->>>>>>> 9ba1f1ad
 
 # keyboard
 keyboard=Tastatur
@@ -409,12 +400,13 @@
 wallpapers=Ταπετσαρίες
 water=Νερό
 leaves=Φύλλα
+# FIXME
+homeScreen=Home Screen
 
 # display
 display=Οθόνη
 brightness=Φωτεινότητα
 lockScreen=Οθόνη Κλειδώματος
-<<<<<<< HEAD
 # FIXME
 automatic-brightness=Automatic Brightness
 
@@ -428,9 +420,6 @@
 
 # language and region
 languageAndRegion=Language &amp; Region
-=======
-homeScreen=Home Screen
->>>>>>> 9ba1f1ad
 
 # keyboard
 keyboard=Πληκτρολόγιο
@@ -570,12 +559,13 @@
 wallpapers=Wallpapers
 water=Water
 leaves=Leaves
+# FIXME
+homeScreen=Home Screen
 
 # display
 display=Display
 brightness=Brightness
 lockScreen=Lock Screen
-<<<<<<< HEAD
 automatic-brightness=Automatic Brightness
 
 # security and privacy
@@ -588,9 +578,6 @@
 
 # language and region
 languageAndRegion=Language &amp; Region
-=======
-homeScreen=Home Screen
->>>>>>> 9ba1f1ad
 
 # keyboard
 keyboard=Keyboard
@@ -726,12 +713,13 @@
 wallpapers=Fondos de pantalla
 water=Agua
 leaves=Hojas
+# FIXME
+homeScreen=Home Screen
 
 # display
 display=Pantalla
 brightness=Luminosidad
 lockScreen=Bloquear pantalla
-<<<<<<< HEAD
 # FIXME
 automatic-brightness=Automatic Brightness
 
@@ -745,9 +733,6 @@
 
 # language and region
 languageAndRegion=Language &amp; Region
-=======
-homeScreen=Home Screen
->>>>>>> 9ba1f1ad
 
 # keyboard
 keyboard=Teclado
@@ -888,12 +873,13 @@
 wallpapers=Fonds d’écran
 water=Eau
 leaves=Feuilles
+# FIXME
+homeScreen=Home Screen
 
 # display
 display=Affichage
 brightness=Luminosité
 lockScreen=Verrouiller l’écran
-<<<<<<< HEAD
 # FIXME
 automatic-brightness=Automatic Brightness
 
@@ -907,9 +893,6 @@
 
 # language and region
 languageAndRegion=Language &amp; Region
-=======
-homeScreen=Home Screen
->>>>>>> 9ba1f1ad
 
 # keyboard
 keyboard=Clavier
@@ -1051,12 +1034,13 @@
 wallpapers=Sfondi
 water=Acqua
 leaves=Foglie
+# FIXME
+homeScreen=Home Screen
 
 # display
 display=Schermo
 brightness=Luminosità
 lockScreen=Blocca Schermo
-<<<<<<< HEAD
 # FIXME
 automatic-brightness=Automatic Brightness
 
@@ -1070,9 +1054,6 @@
 
 # language and region
 languageAndRegion=Language &amp; Region
-=======
-homeScreen=Home Screen
->>>>>>> 9ba1f1ad
 
 # keyboard
 keyboard=Tastiera
@@ -1214,12 +1195,13 @@
 wallpapers=Plano de fundo
 water=Água
 leaves=Folhas
+# FIXME
+homeScreen=Home Screen
 
 # display
 display=Display
 brightness=Brilho
 lockScreen=Bloquear Tela
-<<<<<<< HEAD
 # FIXME
 automatic-brightness=Automatic Brightness
 
@@ -1233,9 +1215,6 @@
 
 # language and region
 languageAndRegion=Language &amp; Region
-=======
-homeScreen=Home Screen
->>>>>>> 9ba1f1ad
 
 # keyboard
 keyboard=Teclado
@@ -1378,12 +1357,13 @@
 wallpapers=Обои
 water=Вода
 leaves=Листья
+# FIXME
+homeScreen=Home Screen
 
 # display
 display=Экран
 brightness=Яркость
 lockScreen=Заблокировать экран
-<<<<<<< HEAD
 # FIXME
 automatic-brightness=Automatic Brightness
 
@@ -1397,9 +1377,6 @@
 
 # language and region
 languageAndRegion=Language &amp; Region
-=======
-homeScreen=Home Screen
->>>>>>> 9ba1f1ad
 
 # keyboard
 keyboard=Клавиатура
@@ -1541,12 +1518,13 @@
 wallpapers=Duvar kağıtları
 water=Su
 leaves=Yapraklar
+# FIXME
+homeScreen=Home Screen
 
 # display
 display=Ekran
 brightness=Parlalık
 lockScreen=Ekranı Kilitle
-<<<<<<< HEAD
 # FIXME
 automatic-brightness=Automatic Brightness
 
@@ -1560,9 +1538,6 @@
 
 # language and region
 languageAndRegion=Language &amp; Region
-=======
-homeScreen=Home Screen
->>>>>>> 9ba1f1ad
 
 # keyboard
 keyboard=Klavye
@@ -1705,6 +1680,8 @@
 wallpapers=桌面背景
 water=水波
 leaves=樹葉
+# FIXME
+homeScreen=Home Screen
 
 # display
 display=螢幕顯示
