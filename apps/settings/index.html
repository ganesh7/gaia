--- conflicted
+++ resolved
@@ -994,17 +994,17 @@
         </li>
         <li>
           <label>
-<<<<<<< HEAD
             <input type="checkbox" name="debug.dev-mode"/>
             <span></span>
           </label>
           <a data-l10n-id="dev-mode">Developer Mode</a>
-=======
+        </li>
+        <li>
+          <label>
             <input type="checkbox" name="debug.oop.disabled"/>
             <span></span>
           </label>
           <a data-l10n-id="oop.disabled">Disable Out-Of-Process</a>
->>>>>>> a37a9992
         </li>
        </ul>
     </section>
