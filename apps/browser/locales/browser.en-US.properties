--- conflicted
+++ resolved
@@ -68,17 +68,12 @@
 address=Address
 add-to-home-screen=Add to Home Screen
 
-<<<<<<< HEAD
 # HTTP Authentication dialog
 username=Username
 password=Password
 login=Login
 login-to-a-website=Login to website
 http-authentication-message=The website {{host}} requires you to login.
-=======
-# Dialog
-http-authentication-message=The site {{host}} requires you to log in.
->>>>>>> 14f197fa
 the-username-or-password-is-incorrect=The username or password is incorrect.
 
 # Crash screen
