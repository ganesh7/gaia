ok=OK
cancel=Cancel
done=Done

enter-search-or-address.placeholder=Enter Search or Address
history=History
bookmarks=Bookmarks
new-tab=New Tab
open-in-new-tab=Open link in New Tab

# History headings
future=Future
today=Today
yesterday=Yesterday
last-7-days=Last 7 Days
this-month=This Month
last-6-months=Last 6 Months
older-than-6-months=Older than 6 Months

# Months
month-0=January
month-1=February
month-2=March
month-3=April
month-4=May
month-5=June
month-6=July
month-7=August
month-8=September
month-9=October
month-10=November
month-11=December

# Start Page
firefox=Firefox
firefox-start=Firefox Start
top-sites=Top Sites
no-top-sites=You don’t have Top Sites yet. Enter a search term or web address to start browsing.

# Settings
firefox-settings=Firefox Settings
about-firefox=About Firefox
privacy-and-security=Privacy & Security
enable-cookies=Enable Cookies
clear-history=Clear History
confirm-clear-history=Are you sure you want to delete history?
clear-private-data=Clear Private Data

# About Page
faq-about=FAQ
support-about=Support
privacy-about=Privacy Policy
privacy-about.href=http://mozilla.org/en-US/m/privacy.html
rights-about=Know Your Rights
release-about=Release Notes
credits-about=Credits
credits-about.href=http://mozilla.org/credits/
license-about=Licensing Information
trademark-about=Firefox and the Firefox logos are trademarks of the Mozilla Foundation

<<<<<<< HEAD
#Bookmarks
bookmarks=Bookmarks
=======
# Bookmarks
>>>>>>> 0ad17025
bookmark=Bookmark
unbookmark=Unbookmark
edit-bookmark=Edit Bookmark
add-link-to-home=Add Link to Home
page-title=Page Title
address=Address
<<<<<<< HEAD
add-to-home-screen=Add to Home Screen
=======

# Crash screen
close-tab=Close Tab
try-reloading=Try Reloading
>>>>>>> 0ad17025
<|MERGE_RESOLUTION|>--- conflicted
+++ resolved
@@ -58,23 +58,16 @@
 license-about=Licensing Information
 trademark-about=Firefox and the Firefox logos are trademarks of the Mozilla Foundation
 
-<<<<<<< HEAD
 #Bookmarks
 bookmarks=Bookmarks
-=======
-# Bookmarks
->>>>>>> 0ad17025
 bookmark=Bookmark
 unbookmark=Unbookmark
 edit-bookmark=Edit Bookmark
 add-link-to-home=Add Link to Home
 page-title=Page Title
 address=Address
-<<<<<<< HEAD
 add-to-home-screen=Add to Home Screen
-=======
 
 # Crash screen
 close-tab=Close Tab
 try-reloading=Try Reloading
->>>>>>> 0ad17025
