--- conflicted
+++ resolved
@@ -138,7 +138,6 @@
       <div id="tabs-list"></div>
     </div>
 
-<<<<<<< HEAD
     <section id="bookmark-menu" role="dialog" class="hidden">
       <menu class="actions">
         <h3 data-l10n-id="bookmarks">Bookmarks</h3>
@@ -152,10 +151,7 @@
       </menu>
     </section>
 
-    <section id="bookmark-entry-sheet" role="region" class="hidden skin-dark">
-=======
     <section id="bookmark-entry-sheet" role="region" class="hidden skin-organic">
->>>>>>> 0c5bfb2d
       <header>
         <button id="bookmark-entry-sheet-cancel">
           <span class="icon icon-close" data-l10n-id="cancel">Cancel</span>
