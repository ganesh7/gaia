--- conflicted
+++ resolved
@@ -1,12 +1,8 @@
 <!DOCTYPE html>
 <html>
   <head>
-<<<<<<< HEAD
-    <script type='text/javascript' src='sms.js'></script>
-=======
     <script type="text/javascript" src="sms.js"></script>
     <script type="text/javascript" src="../apps.js"></script>
->>>>>>> 8cf15b3e
     <link href='sms.css' rel='stylesheet' type='text/css'></link>
     <script>
       function onKeyPress(evt) {
